/*
 * Licensed to the Apache Software Foundation (ASF) under one or more
 * contributor license agreements.  See the NOTICE file distributed with
 * this work for additional information regarding copyright ownership.
 * The ASF licenses this file to You under the Apache License, Version 2.0
 * (the "License"); you may not use this file except in compliance with
 * the License.  You may obtain a copy of the License at
 *
 *    http://www.apache.org/licenses/LICENSE-2.0
 *
 * Unless required by applicable law or agreed to in writing, software
 * distributed under the License is distributed on an "AS IS" BASIS,
 * WITHOUT WARRANTIES OR CONDITIONS OF ANY KIND, either express or implied.
 * See the License for the specific language governing permissions and
 * limitations under the License.
 */
package org.apache.spark.sql.auron

import org.apache.spark.sql.Row
import org.apache.spark.sql.execution.adaptive.AdaptiveSparkPlanHelper

import org.apache.auron.util.AuronTestUtils

class AuronFunctionSuite
    extends org.apache.spark.sql.QueryTest
    with BaseAuronSQLSuite
    with AdaptiveSparkPlanHelper {

  test("sum function with float input") {
    if (AuronTestUtils.isSparkV31OrGreater) {
      withTable("t1") {
        sql("create table t1 using parquet as select 1.0f as c1")
        val df = sql("select sum(c1) from t1")
        checkAnswer(df, Seq(Row(1.0)))
      }
    }
  }

  test("sha2 function") {
    withTable("t1") {
      sql("create table t1 using parquet as select 'spark' as c1, '3.x' as version")
      val functions =
        """
          |select
          |  sha2(concat(c1, version), 256) as sha0,
          |  sha2(concat(c1, version), 256) as sha256,
          |  sha2(concat(c1, version), 224) as sha224,
          |  sha2(concat(c1, version), 384) as sha384,
          |  sha2(concat(c1, version), 512) as sha512
          |from t1
          |""".stripMargin
      val df = sql(functions)
      checkAnswer(
        df,
        Seq(
          Row(
            "562d20689257f3f3a04ee9afb86d0ece2af106cf6c6e5e7d266043088ce5fbc0",
            "562d20689257f3f3a04ee9afb86d0ece2af106cf6c6e5e7d266043088ce5fbc0",
            "d0c8e9ccd5c7b3fdbacd2cfd6b4d65ca8489983b5e8c7c64cd77b634",
            "77c1199808053619c29e9af2656e1ad2614772f6ea605d5757894d6aec2dfaf34ff6fd662def3b79e429e9ae5ecbfed1",
            "c4e27d35517ca62243c1f322d7922dac175830be4668e8a1cf3befdcd287bb5b6f8c5f041c9d89e4609c8cfa242008c7c7133af1685f57bac9052c1212f1d089")))
    }
  }

  test("spark hash function") {
    withTable("t1") {
      sql("create table t1 using parquet as select array(1, 2) as arr")
      val functions =
        """
          |select hash(arr) from t1
          |""".stripMargin
      val df = sql(functions)
      checkAnswer(df, Seq(Row(-222940379)))
    }
  }

  test("expm1 function") {
    withTable("t1") {
      sql("create table t1(c1 double) using parquet")
      sql("insert into t1 values(0.0), (1.1), (2.2)")
      val df = sql("select expm1(c1) from t1")
      checkAnswer(df, Seq(Row(0.0), Row(2.0041660239464334), Row(8.025013499434122)))
    }
  }

  test("factorial function") {
    withTable("t1") {
      sql("create table t1(c1 int) using parquet")
      sql("insert into t1 values(5)")
      val df = sql("select factorial(c1) from t1")
      checkAnswer(df, Seq(Row(120)))
    }
  }

  test("hex function") {
    withTable("t1") {
      sql("create table t1(c1 int, c2 string) using parquet")
      sql("insert into t1 values(17, 'Spark SQL')")
      val df = sql("select hex(c1), hex(c2) from t1")
      checkAnswer(df, Seq(Row("11", "537061726B2053514C")))
    }
  }

<<<<<<< HEAD
  test("regexp_extract function") {
    withTable("t1") {
      sql("create table t1(c1 string) using parquet")
      sql("insert into t1 values('Auron Spark SQL')")
      val df = sql("select regexp_extract(c1, '^S(.*)L$', 1) from t1")
      checkAnswer(df, Seq(Row("uron Spark SQ")))
=======
  test("stddev_samp function with UDAF fallback") {
    withSQLConf("spark.auron.udafFallback.enable" -> "true") {
      withTable("t1") {
        sql("create table t1(c1 double) using parquet")
        sql("insert into t1 values(10.0), (20.0), (30.0), (31.0), (null)")
        val df = sql("select stddev_samp(c1) from t1")
        checkAnswer(df, Seq(Row(9.844626283748239)))
      }
>>>>>>> 07109601
    }
  }
}<|MERGE_RESOLUTION|>--- conflicted
+++ resolved
@@ -101,14 +101,6 @@
     }
   }
 
-<<<<<<< HEAD
-  test("regexp_extract function") {
-    withTable("t1") {
-      sql("create table t1(c1 string) using parquet")
-      sql("insert into t1 values('Auron Spark SQL')")
-      val df = sql("select regexp_extract(c1, '^S(.*)L$', 1) from t1")
-      checkAnswer(df, Seq(Row("uron Spark SQ")))
-=======
   test("stddev_samp function with UDAF fallback") {
     withSQLConf("spark.auron.udafFallback.enable" -> "true") {
       withTable("t1") {
@@ -117,7 +109,15 @@
         val df = sql("select stddev_samp(c1) from t1")
         checkAnswer(df, Seq(Row(9.844626283748239)))
       }
->>>>>>> 07109601
+    }
+  }
+ 
+  test("regexp_extract function") {
+    withTable("t1") {
+      sql("create table t1(c1 string) using parquet")
+      sql("insert into t1 values('Auron Spark SQL')")
+      val df = sql("select regexp_extract(c1, '^S(.*)L$', 1) from t1")
+      checkAnswer(df, Seq(Row("uron Spark SQ")))
     }
   }
 }