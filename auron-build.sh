--- conflicted
+++ resolved
@@ -38,11 +38,7 @@
     echo
     echo "Examples:"
     echo "  $0 --pre --sparkver 3.5 --scalaver 2.12 -DskipBuildNative"
-<<<<<<< HEAD
-    echo "  $0 --clean true --skiptests true --release --sparkver 3.5 --scalaver 2.12 --celeborn 0.5 --uniffle 0.9 --paimon 1.2"
-=======
-    echo "  $0 --docker true --clean true --skiptests true --release --sparkver 3.5 --scalaver 2.12 --celeborn 0.5 --uniffle 0.9 --paimon 1.1"
->>>>>>> e21bb28d
+    echo "  $0 --docker true --clean true --skiptests true --release --sparkver 3.5 --scalaver 2.12 --celeborn 0.5 --uniffle 0.9 --paimon 1.2"
     exit 0
 }
 
