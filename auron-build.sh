#!/usr/bin/env bash

#
# Licensed to the Apache Software Foundation (ASF) under one
# or more contributor license agreements.  See the NOTICE file
# distributed with this work for additional information
# regarding copyright ownership.  The ASF licenses this file
# to you under the Apache License, Version 2.0 (the
# "License"); you may not use this file except in compliance
# with the License.  You may obtain a copy of the License at
#
#   http://www.apache.org/licenses/LICENSE-2.0
#
# Unless required by applicable law or agreed to in writing,
# software distributed under the License is distributed on an
# "AS IS" BASIS, WITHOUT WARRANTIES OR CONDITIONS OF ANY
# KIND, either express or implied.  See the License for the
# specific language governing permissions and limitations
# under the License.
#
# =============================================================================
# Apache Auron Project Build Script
# Description:
#   This script automates the build process for the Apache Auron project.
# =============================================================================

# -----------------------------------------------------------------------------
# Section: Supported versions constants
# Description:
#   Define constants for supported component versions
# -----------------------------------------------------------------------------
SUPPORTED_OS_IMAGES=("centos7" "ubuntu24" "rockylinux8" "debian11")
SUPPORTED_SPARK_VERSIONS=("3.0" "3.1" "3.2" "3.3" "3.4" "3.5")
SUPPORTED_SCALA_VERSIONS=("2.12" "2.13")
SUPPORTED_CELEBORN_VERSIONS=("0.5" "0.6")
# Currently only one supported version, but kept plural for consistency
SUPPORTED_UNIFFLE_VERSIONS=("0.10")
SUPPORTED_PAIMON_VERSIONS=("1.2")
SUPPORTED_FLINK_VERSIONS=("1.18")

# -----------------------------------------------------------------------------
# Function: print_help
# Description:
#   Print script usage information, supported options, and example commands.
# -----------------------------------------------------------------------------
print_help() {
    echo "Usage: $0 [OPTIONS] <maven build options>"
    echo "Build Auron project with specified Maven profiles"
    echo
    echo "Options:"
    echo "  --pre                    Activate pre-release profile"
    echo "  --release                Activate release profile"
    echo "  --clean <true|false>     Clean before build (default: true)"
    echo "  --skiptests <true|false> Skip unit tests (default: true)"
    echo "  --docker <true|false>    Build in Docker environment (default: false)"
    IFS=','; echo "  --image <NAME>           Docker image to use (e.g. ${SUPPORTED_OS_IMAGES[*]}, default: ${SUPPORTED_OS_IMAGES[*]:0:1})"; unset IFS
    IFS=','; echo "  --sparkver <VERSION>     Specify Spark version (e.g. ${SUPPORTED_SPARK_VERSIONS[*]})"; unset IFS
    IFS=','; echo "  --flinkver <VERSION>     Specify Flink version (e.g. ${SUPPORTED_FLINK_VERSIONS[*]})"; unset IFS
    IFS=','; echo "  --scalaver <VERSION>     Specify Scala version (e.g. ${SUPPORTED_SCALA_VERSIONS[*]})"; unset IFS
    IFS=','; echo "  --celeborn <VERSION>     Specify Celeborn version (e.g. ${SUPPORTED_CELEBORN_VERSIONS[*]})"; unset IFS
    IFS=','; echo "  --uniffle <VERSION>      Specify Uniffle version (e.g. ${SUPPORTED_UNIFFLE_VERSIONS[*]})"; unset IFS
    IFS=','; echo "  --paimon <VERSION>       Specify Paimon version (e.g. ${SUPPORTED_PAIMON_VERSIONS[*]})"; unset IFS
    echo "  -h, --help               Show this help message"
    echo
    echo "Examples:"
    echo "  $0 --pre --sparkver ${SUPPORTED_SPARK_VERSIONS[*]: -1}" \
         "--scalaver ${SUPPORTED_SCALA_VERSIONS[*]: -1} -DskipBuildNative"
    echo "  $0 --docker true --image ${SUPPORTED_OS_IMAGES[*]:0:1}" \
         "--clean true --skiptests true --release" \
         "--sparkver ${SUPPORTED_SPARK_VERSIONS[*]: -1}" \
         "--flinkver ${SUPPORTED_FLINK_VERSIONS[*]: -1}" \
         "--scalaver ${SUPPORTED_SCALA_VERSIONS[*]: -1}" \
         "--celeborn ${SUPPORTED_CELEBORN_VERSIONS[*]: -1}" \
         "--uniffle ${SUPPORTED_UNIFFLE_VERSIONS[*]: -1}" \
         "--paimon ${SUPPORTED_PAIMON_VERSIONS[*]: -1}"
    exit 0
}

# -----------------------------------------------------------------------------
# Function: check_supported_version
# Description:
#   Validate if a provided version string exists in the supported version list.
# -----------------------------------------------------------------------------
check_supported_version() {
  local value="$1"
  shift
  local arr=("$@")
  for v in "${arr[@]}"; do
    [[ "$v" == "$value" ]] && return 0
  done
  return 1
}

# -----------------------------------------------------------------------------
# Function: print_invalid_option_error
# Description:
#   Print formatted error message for unsupported version or option.
# -----------------------------------------------------------------------------
print_invalid_option_error() {
    local component="$1"
    local invalid_value="$2"
    shift 2
    local supported_list
    supported_list=$(IFS=','; echo "$*")

    echo "ERROR: Unsupported $component: $invalid_value, currently supported: ${supported_list}" >&2
    exit 1
}

MVN_CMD="$(dirname "$0")/build/mvn"

# -----------------------------------------------------------------------------
# Section: Initialize Variables
# Description:
#   Initialize basic variables and default options for the build
# -----------------------------------------------------------------------------
USE_DOCKER=false
IMAGE_NAME="${SUPPORTED_OS_IMAGES[*]:0:1}"
PRE_PROFILE=false
RELEASE_PROFILE=false
CLEAN=true
SKIP_TESTS=true
SPARK_VER=""
FLINK_VER=""
SCALA_VER=""
CELEBORN_VER=""
UNIFFLE_VER=""
PAIMON_VER=""

# -----------------------------------------------------------------------------
# Section: Argument Parsing
# Description:
#   Parse command-line options and validate their values.
# -----------------------------------------------------------------------------
while [[ $# -gt 0 ]]; do
    case "$1" in
        --pre)
            PRE_PROFILE=true
            shift
            ;;
        --release)
            RELEASE_PROFILE=true
            shift
            ;;
        --docker)
            if [[ -n "$2" && "$2" =~ ^(true|false)$ ]]; then
                USE_DOCKER="$2"
                shift 2
            else
                echo "ERROR: --docker requires true/false" >&2
                exit 1
            fi
            ;;
        --image)
            if [[ -n "$2" && "$2" != -* ]]; then
                IMAGE_NAME="$2"
                if ! check_supported_version "$IMAGE_NAME" "${SUPPORTED_OS_IMAGES[@]}"; then
                  print_invalid_option_error Image "$IMAGE_NAME" "${SUPPORTED_OS_IMAGES[@]}"
                fi
                shift 2
            else
                IFS=','; echo "ERROR: Missing argument for --image," \
                "specify one of: ${SUPPORTED_OS_IMAGES[*]}" >&2; unset IFS
                exit 1
            fi
            ;;
        --clean)
            if [[ -n "$2" && "$2" =~ ^(true|false)$ ]]; then
                CLEAN="$2"
                shift 2
            else
                echo "ERROR: --clean requires true/false" >&2
                exit 1
            fi
            ;;
        --skiptests)
            if [[ -n "$2" && "$2" =~ ^(true|false)$ ]]; then
                SKIP_TESTS="$2"
                shift 2
            else
                echo "ERROR: --skiptests requires true/false" >&2
                exit 1
            fi
            ;;
        --sparkver)
            if [[ -n "$2" && "$2" != -* ]]; then
                SPARK_VER="$2"
                if ! check_supported_version "$SPARK_VER" "${SUPPORTED_SPARK_VERSIONS[@]}"; then
                  print_invalid_option_error Spark "$SPARK_VER" "${SUPPORTED_SPARK_VERSIONS[@]}"
                fi
                shift 2
            else
                IFS=','; echo "ERROR: Missing argument for --sparkver," \
                "specify one of: ${SUPPORTED_SPARK_VERSIONS[*]}" >&2; unset IFS
                exit 1
            fi
            ;;
        --scalaver)
            if [[ -n "$2" && "$2" != -* ]]; then
                SCALA_VER="$2"
                if ! check_supported_version "$SCALA_VER" "${SUPPORTED_SCALA_VERSIONS[@]}"; then
                  print_invalid_option_error Scala "$SCALA_VER" "${SUPPORTED_SCALA_VERSIONS[@]}"
                fi
                shift 2
            else
                IFS=','; echo "ERROR: Missing argument for --scalaver," \
                "specify one of: ${SUPPORTED_SCALA_VERSIONS[*]}" >&2; unset IFS
                exit 1
            fi
            ;;
        --celeborn)
            if [[ -n "$2" && "$2" != -* ]]; then
                CELEBORN_VER="$2"
                if ! check_supported_version "$CELEBORN_VER" "${SUPPORTED_CELEBORN_VERSIONS[@]}"; then
                  print_invalid_option_error Celeborn "$CELEBORN_VER" "${SUPPORTED_CELEBORN_VERSIONS[@]}"
                fi
                shift 2
            else
                IFS=','; echo "ERROR: Missing argument for --celeborn," \
                "specify one of: ${SUPPORTED_CELEBORN_VERSIONS[*]}" >&2; unset IFS
                exit 1
            fi
            ;;
        --uniffle)
            if [[ -n "$2" && "$2" != -* ]]; then
                UNIFFLE_VER="$2"
                if ! check_supported_version "$UNIFFLE_VER" "${SUPPORTED_UNIFFLE_VERSIONS[@]}"; then
                  print_invalid_option_error Uniffle "$UNIFFLE_VER" "${SUPPORTED_UNIFFLE_VERSIONS[@]}"
                fi
                shift 2
            else
                IFS=','; echo "ERROR: Missing argument for --uniffle," \
                "specify one of: ${SUPPORTED_UNIFFLE_VERSIONS[*]}" >&2; unset IFS
                exit 1
            fi
            ;;
        --paimon)
            if [[ -n "$2" && "$2" != -* ]]; then
                PAIMON_VER="$2"
                if ! check_supported_version "$PAIMON_VER" "${SUPPORTED_PAIMON_VERSIONS[@]}"; then
                  print_invalid_option_error Paimon "$PAIMON_VER" "${SUPPORTED_PAIMON_VERSIONS[@]}"
                fi
                shift 2
            else
                IFS=','; echo "ERROR: Missing argument for --paimon," \
                "specify one of: ${SUPPORTED_PAIMON_VERSIONS[*]}" >&2; unset IFS
                exit 1
            fi
            ;;
        --flinkver)
            if [[ -n "$2" && "$2" != -* ]]; then
                FLINK_VER="$2"
                if ! check_supported_version "$FLINK_VER" "${SUPPORTED_FLINK_VERSIONS[@]}"; then
                  print_invalid_option_error Flink "$FLINK_VER" "${SUPPORTED_FLINK_VERSIONS[@]}"
                fi
                shift 2
            else
                IFS=','; echo "ERROR: Missing argument for --flink," \
                "specify one of: ${SUPPORTED_FLINK_VERSIONS[*]}" >&2; unset IFS
                exit 1
            fi
            ;;
        -h|--help)
            print_help
            ;;
        --*)
            echo "ERROR: Unknown option '$1'" >&2
            echo "Use '$0 --help' for usage information" >&2
            exit 1
            ;;
        -*)
            break
            ;;
        *)
            echo "ERROR: $1 is not supported" >&2
            echo "Use '$0 --help' for usage information" >&2
            exit 1
            ;;
    esac
done

# -----------------------------------------------------------------------------
# Section: Argument Validation
# Description:
#   Ensure mandatory options are provided and mutually exclusive rules are respected.
# -----------------------------------------------------------------------------
MISSING_REQUIREMENTS=()
if [[ "$PRE_PROFILE" == false && "$RELEASE_PROFILE" == false ]]; then
    MISSING_REQUIREMENTS+=("--pre or --release must be specified")
fi
if [[ -z "$SPARK_VER" ]]; then
    MISSING_REQUIREMENTS+=("--sparkver must be specified")
fi
if [[ -z "$SCALA_VER" ]]; then
    MISSING_REQUIREMENTS+=("--scalaver must be specified")
fi

if [[ "${#MISSING_REQUIREMENTS[@]}" -gt 0 ]]; then
    echo "ERROR: Missing required arguments:" >&2
    for req in "${MISSING_REQUIREMENTS[@]}"; do
        echo "  * $req" >&2
    done
    echo
    echo "Use '$0 --help' for usage information" >&2
    exit 1
fi

if [[ "$PRE_PROFILE" == true && "$RELEASE_PROFILE" == true ]]; then
    echo "ERROR: Cannot use both --pre and --release simultaneously" >&2
    exit 1
fi

# -----------------------------------------------------------------------------
# Section: Build Argument Composition
# Description:
#   Assemble Maven command arguments according to user options.
# -----------------------------------------------------------------------------
CLEAN_ARGS=()
if [[ "$CLEAN" == true ]]; then
    CLEAN_ARGS+=("clean")
fi

BUILD_ARGS=()
if [[ "$SKIP_TESTS" == true ]]; then
    BUILD_ARGS+=("package" "-DskipTests")
else
    BUILD_ARGS+=("package")
fi

if [[ "$PRE_PROFILE" == true ]]; then
    BUILD_ARGS+=("-Ppre")
fi
if [[ "$RELEASE_PROFILE" == true ]]; then
    BUILD_ARGS+=("-Prelease")
fi
if [[ -n "$SPARK_VER" ]]; then
    BUILD_ARGS+=("-Pspark-$SPARK_VER")
fi
if [[ -n "$SCALA_VER" ]]; then
    BUILD_ARGS+=("-Pscala-$SCALA_VER")
fi
if [[ -n "$CELEBORN_VER" ]]; then
    BUILD_ARGS+=("-Pceleborn,celeborn-$CELEBORN_VER")
fi
if [[ -n "$UNIFFLE_VER" ]]; then
    BUILD_ARGS+=("-Puniffle,uniffle-$UNIFFLE_VER")
fi
if [[ -n "$PAIMON_VER" ]]; then
    BUILD_ARGS+=("-Ppaimon,paimon-$PAIMON_VER")
fi
if [[ -n "$FLINK_VER" ]]; then
    BUILD_ARGS+=("-Pflink-$FLINK_VER")
fi

MVN_ARGS=("${CLEAN_ARGS[@]}" "${BUILD_ARGS[@]}")

# -----------------------------------------------------------------------------
# Section: Build Info Generation
# Description:
#   Generate auron-build-info.properties for build metadata tracking.
# -----------------------------------------------------------------------------
BUILD_INFO_FILE="common/src/main/resources/auron-build-info.properties"
mkdir -p "$(dirname "$BUILD_INFO_FILE")"

JAVA_VERSION=$(java -version 2>&1 | head -n 1 | awk '{print $3}' | tr -d '"')
<<<<<<< HEAD
PROJECT_VERSION=$(xmllint --xpath "/*[local-name()='project']/*[local-name()='properties']/*[local-name()='project.version']/text()" pom.xml)
RUST_VERSION=$(command -v rustc >/dev/null 2>&1 && rustc --version | awk '{print $2}' || echo "")
=======
PROJECT_VERSION=$(./build/mvn help:evaluate -N -Dexpression=project.version -Pspark-${SPARK_VER} -q -DforceStdout 2>/dev/null)
RUST_VERSION=$(rustc --version | awk '{print $2}')
>>>>>>> 37a1e02c

{
  echo "spark.version=${SPARK_VER}"
  echo "rust.version=${RUST_VERSION}"
  echo "java.version=${JAVA_VERSION}"
  echo "project.version=${PROJECT_VERSION}"
  echo "scala.version=${SCALA_VER}"
  echo "celeborn.version=${CELEBORN_VER}"
  echo "uniffle.version=${UNIFFLE_VER}"
  echo "paimon.version=${PAIMON_VER}"
  echo "flink.version=${FLINK_VER}"
  echo "build.timestamp=$(date -u +"%Y-%m-%dT%H:%M:%SZ")"
} > "$BUILD_INFO_FILE"

# -----------------------------------------------------------------------------
# Section: Build Info Display
# Description:
#   Output generated build info summary to console.
# -----------------------------------------------------------------------------
echo "[INFO] Starting Apache Auron build..."
if [[ -f "$BUILD_INFO_FILE" ]]; then
    echo "[INFO] Build configuration (from $BUILD_INFO_FILE):"
    while IFS='=' read -r key value; do
        [[ -z "$key" ]] && continue
        echo "[INFO]   $key : $value"
    done < "$BUILD_INFO_FILE"
else
    echo "[WARN] Build info file not found: $BUILD_INFO_FILE"
    echo "[INFO] Use '$0 --help' to view usage instructions and supported versions."
fi

# -----------------------------------------------------------------------------
# Section: Build Execution
# Description:
#   Execute Maven build either locally or inside Docker container.
# -----------------------------------------------------------------------------
if [[ "$USE_DOCKER" == true ]]; then
    echo "[INFO] Compiling inside Docker container using image: $IMAGE_NAME"
    # In Docker mode, use multi-threaded Maven build with -T8 for faster compilation
    BUILD_ARGS+=("-T8")
    if [[ "$CLEAN" == true ]]; then
        # Clean the host-side directory that is mounted into the Docker container.
        # This avoids "device or resource busy" errors when running `mvn clean` inside the container.
        echo "[INFO] Docker mode: manually cleaning target-docker contents..."
        rm -rf ./target-docker/* || echo "[WARN] Failed to clean target-docker/*"
    fi

    echo "[INFO] Compiling inside Docker container..."
    export AURON_BUILD_ARGS="${BUILD_ARGS[*]}"
    export BUILD_CONTEXT="./${IMAGE_NAME}"
    exec docker-compose -f dev/docker-build/docker-compose.yml up --abort-on-container-exit
else
    echo "[INFO] Compiling locally with maven args: $MVN_CMD ${MVN_ARGS[@]} $@"
    "$MVN_CMD" "${MVN_ARGS[@]}" "$@"
fi<|MERGE_RESOLUTION|>--- conflicted
+++ resolved
@@ -363,13 +363,8 @@
 mkdir -p "$(dirname "$BUILD_INFO_FILE")"
 
 JAVA_VERSION=$(java -version 2>&1 | head -n 1 | awk '{print $3}' | tr -d '"')
-<<<<<<< HEAD
-PROJECT_VERSION=$(xmllint --xpath "/*[local-name()='project']/*[local-name()='properties']/*[local-name()='project.version']/text()" pom.xml)
-RUST_VERSION=$(command -v rustc >/dev/null 2>&1 && rustc --version | awk '{print $2}' || echo "")
-=======
 PROJECT_VERSION=$(./build/mvn help:evaluate -N -Dexpression=project.version -Pspark-${SPARK_VER} -q -DforceStdout 2>/dev/null)
 RUST_VERSION=$(rustc --version | awk '{print $2}')
->>>>>>> 37a1e02c
 
 {
   echo "spark.version=${SPARK_VER}"
