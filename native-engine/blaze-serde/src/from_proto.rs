// Copyright 2022 The Blaze Authors
//
// Licensed under the Apache License, Version 2.0 (the "License");
// you may not use this file except in compliance with the License.
// You may obtain a copy of the License at
//
//     http://www.apache.org/licenses/LICENSE-2.0
//
// Unless required by applicable law or agreed to in writing, software
// distributed under the License is distributed on an "AS IS" BASIS,
// WITHOUT WARRANTIES OR CONDITIONS OF ANY KIND, either express or implied.
// See the License for the specific language governing permissions and
// limitations under the License.

//! Serde code to convert from protocol buffers to Rust data structures.

use std::{
    convert::{TryFrom, TryInto},
    sync::Arc,
};

use arrow::{
    array::RecordBatch,
    compute::SortOptions,
    datatypes::{Field, FieldRef, SchemaRef},
};
use base64::{prelude::BASE64_URL_SAFE_NO_PAD, Engine};
use datafusion::{
    common::stats::Precision,
    datasource::{
        listing::{FileRange, PartitionedFile},
        object_store::ObjectStoreUrl,
        physical_plan::FileScanConfig,
    },
    error::DataFusionError,
    logical_expr::{ColumnarValue, Operator, ScalarUDF, Volatility},
    physical_expr::{
        expressions::{in_list, LikeExpr, SCAndExpr, SCOrExpr},
        ScalarFunctionExpr,
    },
    physical_plan::{
        expressions as phys_expr,
        expressions::{
            BinaryExpr, CaseExpr, CastExpr, Column, IsNotNullExpr, IsNullExpr, Literal,
            NegativeExpr, NotExpr, PhysicalSortExpr,
        },
        union::UnionExec,
        ColumnStatistics, ExecutionPlan, Partitioning, PhysicalExpr, Statistics,
    },
    prelude::create_udf,
};
use datafusion_ext_commons::downcast_any;
use datafusion_ext_exprs::{
    bloom_filter_might_contain::BloomFilterMightContainExpr, cast::TryCastExpr,
    get_indexed_field::GetIndexedFieldExpr, get_map_value::GetMapValueExpr,
    named_struct::NamedStructExpr, row_num::RowNumExpr,
    spark_scalar_subquery_wrapper::SparkScalarSubqueryWrapperExpr,
    spark_udf_wrapper::SparkUDFWrapperExpr, string_contains::StringContainsExpr,
    string_ends_with::StringEndsWithExpr, string_starts_with::StringStartsWithExpr,
};
use datafusion_ext_plans::{
    agg::{agg::create_agg, AggExecMode, AggExpr, AggFunction, AggMode, GroupingExpr},
    agg_exec::AggExec,
    broadcast_join_build_hash_map_exec::BroadcastJoinBuildHashMapExec,
    broadcast_join_exec::BroadcastJoinExec,
    debug_exec::DebugExec,
    empty_partitions_exec::EmptyPartitionsExec,
    expand_exec::ExpandExec,
    ffi_reader_exec::FFIReaderExec,
    filter_exec::FilterExec,
    generate::{create_generator, create_udtf_generator},
    generate_exec::GenerateExec,
    ipc_reader_exec::IpcReaderExec,
    ipc_writer_exec::IpcWriterExec,
    limit_exec::LimitExec,
    orc_exec::OrcExec,
    parquet_exec::ParquetExec,
    parquet_sink_exec::ParquetSinkExec,
    project_exec::ProjectExec,
    rename_columns_exec::RenameColumnsExec,
    rss_shuffle_writer_exec::RssShuffleWriterExec,
    shuffle_writer_exec::ShuffleWriterExec,
    sort_exec::SortExec,
    sort_merge_join_exec::SortMergeJoinExec,
    window::{WindowExpr, WindowFunction, WindowRankType},
    window_exec::WindowExec,
};
use object_store::{path::Path, ObjectMeta};

use crate::{
    convert_box_required, convert_required,
    error::PlanSerDeError,
    from_proto_binary_op, proto_error, protobuf,
    protobuf::{
        physical_expr_node::ExprType, physical_plan_node::PhysicalPlanType,
<<<<<<< HEAD
        physical_repartition::RepartitionType, GenerateFunction, PhysicalRepartition,
=======
        physical_repartition::RepartitionType, GenerateFunction,
>>>>>>> 43f4e587
    },
    Schema,
};

fn bind(
    expr_in: Arc<dyn PhysicalExpr>,
    input_schema: &Arc<Schema>,
) -> Result<Arc<dyn PhysicalExpr>, DataFusionError> {
    let expr = expr_in.as_any();

    if let Some(expr) = expr.downcast_ref::<Column>() {
        if expr.name() == "__bound_reference__" {
            Ok(Arc::new(expr.clone()))
        } else {
            Ok(Arc::new(Column::new_with_schema(
                expr.name(),
                input_schema,
            )?))
        }
    } else {
        let new_children = expr_in
            .children()
            .iter()
            .map(|&child_expr| bind(child_expr.clone(), input_schema))
            .collect::<Result<Vec<_>, DataFusionError>>()?;
        Ok(expr_in.with_new_children(new_children)?)
    }
}

impl TryInto<Arc<dyn ExecutionPlan>> for &protobuf::PhysicalPlanNode {
    type Error = PlanSerDeError;

    fn try_into(self) -> Result<Arc<dyn ExecutionPlan>, Self::Error> {
        let plan = self.physical_plan_type.as_ref().ok_or_else(|| {
            proto_error(format!(
                "physical_plan::from_proto() Unsupported physical plan '{:?}'",
                self
            ))
        })?;
        match plan {
            PhysicalPlanType::Projection(projection) => {
                let input: Arc<dyn ExecutionPlan> = convert_box_required!(projection.input)?;
                let exprs = projection
                    .expr
                    .iter()
                    .zip(projection.expr_name.iter())
                    .map(|(expr, name)| {
                        Ok((
                            bind(
                                try_parse_physical_expr(expr, &input.schema())?,
                                &input.schema(),
                            )?,
                            name.to_string(),
                        ))
                    })
                    .collect::<Result<Vec<(Arc<dyn PhysicalExpr>, String)>, Self::Error>>()?;
                Ok(Arc::new(ProjectExec::try_new(exprs, input)?))
            }
            PhysicalPlanType::Filter(filter) => {
                let input: Arc<dyn ExecutionPlan> = convert_box_required!(filter.input)?;
                let predicates = filter
                    .expr
                    .iter()
                    .map(|expr| {
                        Ok(bind(
                            try_parse_physical_expr(expr, &input.schema())?,
                            &input.schema(),
                        )?)
                    })
                    .collect::<Result<_, Self::Error>>()?;
                Ok(Arc::new(FilterExec::try_new(predicates, input)?))
            }
            PhysicalPlanType::ParquetScan(scan) => {
                let conf: FileScanConfig = scan.base_conf.as_ref().unwrap().try_into()?;
                let predicate = scan
                    .pruning_predicates
                    .iter()
                    .filter_map(|predicate| {
                        try_parse_physical_expr(predicate, &conf.file_schema).ok()
                    })
                    .fold(phys_expr::lit(true), |a, b| {
                        Arc::new(BinaryExpr::new(a, Operator::And, b))
                    });
                Ok(Arc::new(ParquetExec::new(
                    conf,
                    scan.fs_resource_id.clone(),
                    Some(predicate),
                )))
            }
            PhysicalPlanType::OrcScan(scan) => {
                let conf: FileScanConfig = scan.base_conf.as_ref().unwrap().try_into()?;
                let predicate = scan
                    .pruning_predicates
                    .iter()
                    .filter_map(|predicate| {
                        try_parse_physical_expr(predicate, &conf.file_schema).ok()
                    })
                    .fold(phys_expr::lit(true), |a, b| {
                        Arc::new(BinaryExpr::new(a, Operator::And, b))
                    });
                Ok(Arc::new(OrcExec::new(
                    conf,
                    scan.fs_resource_id.clone(),
                    Some(predicate),
                )))
            }
            PhysicalPlanType::HashJoin(hash_join) => {
                let schema = Arc::new(convert_required!(hash_join.schema)?);
                let left: Arc<dyn ExecutionPlan> = convert_box_required!(hash_join.left)?;
                let right: Arc<dyn ExecutionPlan> = convert_box_required!(hash_join.right)?;
                let on: Vec<(Arc<dyn PhysicalExpr>, Arc<dyn PhysicalExpr>)> = hash_join
                    .on
                    .iter()
                    .map(|col| {
                        let left_key =
                            try_parse_physical_expr(&col.left.as_ref().unwrap(), &left.schema())?;
                        let left_key_binded = bind(left_key, &left.schema())?;
                        let right_key =
                            try_parse_physical_expr(&col.right.as_ref().unwrap(), &right.schema())?;
                        let right_key_binded = bind(right_key, &right.schema())?;
                        Ok((left_key_binded, right_key_binded))
                    })
                    .collect::<Result<_, Self::Error>>()?;

                let join_type =
                    protobuf::JoinType::try_from(hash_join.join_type).expect("invalid JoinType");

                let build_side =
                    protobuf::JoinSide::try_from(hash_join.build_side).expect("invalid BuildSide");

                Ok(Arc::new(BroadcastJoinExec::try_new(
                    schema,
                    left,
                    right,
                    on,
                    join_type
                        .try_into()
                        .map_err(|_| proto_error("invalid JoinType"))?,
                    build_side
                        .try_into()
                        .map_err(|_| proto_error("invalid BuildSide"))?,
                    false,
                    None,
                )?))
            }
            PhysicalPlanType::SortMergeJoin(sort_merge_join) => {
                let schema = Arc::new(convert_required!(sort_merge_join.schema)?);
                let left: Arc<dyn ExecutionPlan> = convert_box_required!(sort_merge_join.left)?;
                let right: Arc<dyn ExecutionPlan> = convert_box_required!(sort_merge_join.right)?;
                let on: Vec<(Arc<dyn PhysicalExpr>, Arc<dyn PhysicalExpr>)> = sort_merge_join
                    .on
                    .iter()
                    .map(|col| {
                        let left_key =
                            try_parse_physical_expr(&col.left.as_ref().unwrap(), &left.schema())?;
                        let left_key_binded = bind(left_key, &left.schema())?;
                        let right_key =
                            try_parse_physical_expr(&col.right.as_ref().unwrap(), &right.schema())?;
                        let right_key_binded = bind(right_key, &right.schema())?;
                        Ok((left_key_binded, right_key_binded))
                    })
                    .collect::<Result<_, Self::Error>>()?;

                let sort_options = sort_merge_join
                    .sort_options
                    .iter()
                    .map(|sort_options| SortOptions {
                        descending: !sort_options.asc,
                        nulls_first: sort_options.nulls_first,
                    })
                    .collect::<Vec<_>>();

                let join_type = protobuf::JoinType::try_from(sort_merge_join.join_type)
                    .expect("invalid JoinType");

                Ok(Arc::new(SortMergeJoinExec::try_new(
                    schema,
                    left,
                    right,
                    on,
                    join_type
                        .try_into()
                        .map_err(|_| proto_error("invalid JoinType"))?,
                    sort_options,
                )?))
            }
            PhysicalPlanType::ShuffleWriter(shuffle_writer) => {
                let input: Arc<dyn ExecutionPlan> = convert_box_required!(shuffle_writer.input)?;

                let output_partitioning = parse_protobuf_partitioning(
                    input.clone(),
                    shuffle_writer.output_partitioning.as_ref(),
                )?;

                Ok(Arc::new(ShuffleWriterExec::try_new(
                    input,
                    output_partitioning.unwrap(),
                    shuffle_writer.output_data_file.clone(),
                    shuffle_writer.output_index_file.clone(),
                )?))
            }
            PhysicalPlanType::RssShuffleWriter(rss_shuffle_writer) => {
                let input: Arc<dyn ExecutionPlan> =
                    convert_box_required!(rss_shuffle_writer.input)?;

                let output_partitioning = parse_protobuf_partitioning(
                    input.clone(),
                    rss_shuffle_writer.output_partitioning.as_ref(),
                )?;
                Ok(Arc::new(RssShuffleWriterExec::try_new(
                    input,
                    output_partitioning.unwrap(),
                    rss_shuffle_writer.rss_partition_writer_resource_id.clone(),
                )?))
            }
            PhysicalPlanType::IpcWriter(ipc_writer) => {
                let input: Arc<dyn ExecutionPlan> = convert_box_required!(ipc_writer.input)?;

                Ok(Arc::new(IpcWriterExec::new(
                    input,
                    ipc_writer.ipc_consumer_resource_id.clone(),
                )))
            }
            PhysicalPlanType::IpcReader(ipc_reader) => {
                let schema = Arc::new(convert_required!(ipc_reader.schema)?);
                Ok(Arc::new(IpcReaderExec::new(
                    ipc_reader.num_partitions as usize,
                    ipc_reader.ipc_provider_resource_id.clone(),
                    schema,
                )))
            }
            PhysicalPlanType::Debug(debug) => {
                let input: Arc<dyn ExecutionPlan> = convert_box_required!(debug.input)?;
                Ok(Arc::new(DebugExec::new(input, debug.debug_id.clone())))
            }
            PhysicalPlanType::Sort(sort) => {
                let input: Arc<dyn ExecutionPlan> = convert_box_required!(sort.input)?;
                let exprs = sort
                    .expr
                    .iter()
                    .map(|expr| {
                        let expr = expr.expr_type.as_ref().ok_or_else(|| {
                            proto_error(format!(
                                "physical_plan::from_proto() Unexpected expr {:?}",
                                self
                            ))
                        })?;
                        if let ExprType::Sort(sort_expr) = expr {
                            let expr = sort_expr
                                .expr
                                .as_ref()
                                .ok_or_else(|| {
                                    proto_error(format!(
                                        "physical_plan::from_proto() Unexpected sort expr {:?}",
                                        self
                                    ))
                                })?
                                .as_ref();
                            Ok(PhysicalSortExpr {
                                expr: bind(
                                    try_parse_physical_expr(expr, &input.schema())?,
                                    &input.schema(),
                                )?,
                                options: SortOptions {
                                    descending: !sort_expr.asc,
                                    nulls_first: sort_expr.nulls_first,
                                },
                            })
                        } else {
                            Err(PlanSerDeError::General(format!(
                                "physical_plan::from_proto() {:?}",
                                self
                            )))
                        }
                    })
                    .collect::<Result<Vec<_>, _>>()?;
                // always preserve partitioning
                Ok(Arc::new(SortExec::new(
                    input,
                    exprs,
                    sort.fetch_limit.as_ref().map(|limit| limit.limit as usize),
                )))
            }
            PhysicalPlanType::BroadcastJoinBuildHashMap(bhm) => {
                let input: Arc<dyn ExecutionPlan> = convert_box_required!(bhm.input)?;
                let keys = bhm
                    .keys
                    .iter()
                    .map(|expr| {
                        Ok(bind(
                            try_parse_physical_expr(expr, &input.schema())?,
                            &input.schema(),
                        )?)
                    })
                    .collect::<Result<Vec<Arc<dyn PhysicalExpr>>, Self::Error>>()?;
                Ok(Arc::new(BroadcastJoinBuildHashMapExec::new(input, keys)))
            }
            PhysicalPlanType::BroadcastJoin(broadcast_join) => {
                let schema = Arc::new(convert_required!(broadcast_join.schema)?);
                let left: Arc<dyn ExecutionPlan> = convert_box_required!(broadcast_join.left)?;
                let right: Arc<dyn ExecutionPlan> = convert_box_required!(broadcast_join.right)?;
                let on: Vec<(Arc<dyn PhysicalExpr>, Arc<dyn PhysicalExpr>)> = broadcast_join
                    .on
                    .iter()
                    .map(|col| {
                        let left_key =
                            try_parse_physical_expr(&col.left.as_ref().unwrap(), &left.schema())?;
                        let left_key_binded = bind(left_key, &left.schema())?;
                        let right_key =
                            try_parse_physical_expr(&col.right.as_ref().unwrap(), &right.schema())?;
                        let right_key_binded = bind(right_key, &right.schema())?;
                        Ok((left_key_binded, right_key_binded))
                    })
                    .collect::<Result<_, Self::Error>>()?;

                let join_type = protobuf::JoinType::try_from(broadcast_join.join_type)
                    .expect("invalid JoinType");

                let broadcast_side = protobuf::JoinSide::try_from(broadcast_join.broadcast_side)
                    .expect("invalid BroadcastSide");

                let cached_build_hash_map_id = broadcast_join.cached_build_hash_map_id.clone();

                Ok(Arc::new(BroadcastJoinExec::try_new(
                    schema,
                    left,
                    right,
                    on,
                    join_type
                        .try_into()
                        .map_err(|_| proto_error("invalid JoinType"))?,
                    broadcast_side
                        .try_into()
                        .map_err(|_| proto_error("invalid BroadcastSide"))?,
                    true,
                    Some(cached_build_hash_map_id),
                )?))
            }
            PhysicalPlanType::Union(union) => {
                let inputs: Vec<Arc<dyn ExecutionPlan>> = union
                    .children
                    .iter()
                    .map(|i| i.try_into())
                    .collect::<Result<Vec<_>, _>>()?;
                Ok(Arc::new(UnionExec::new(inputs)))
            }
            PhysicalPlanType::EmptyPartitions(empty_partitions) => {
                let schema = Arc::new(convert_required!(empty_partitions.schema)?);
                Ok(Arc::new(EmptyPartitionsExec::new(
                    schema,
                    empty_partitions.num_partitions as usize,
                )))
            }
            PhysicalPlanType::RenameColumns(rename_columns) => {
                let input: Arc<dyn ExecutionPlan> = convert_box_required!(rename_columns.input)?;
                Ok(Arc::new(RenameColumnsExec::try_new(
                    input,
                    rename_columns.renamed_column_names.clone(),
                )?))
            }
            PhysicalPlanType::Agg(agg) => {
                let input: Arc<dyn ExecutionPlan> = convert_box_required!(agg.input)?;
                let input_schema = input.schema();

                let exec_mode = match protobuf::AggExecMode::try_from(agg.exec_mode)
                    .expect("invalid AggExecMode")
                {
                    protobuf::AggExecMode::HashAgg => AggExecMode::HashAgg,
                    protobuf::AggExecMode::SortAgg => AggExecMode::SortAgg,
                };

                let agg_modes = agg
                    .mode
                    .iter()
                    .map(|&mode| {
                        match protobuf::AggMode::try_from(mode).expect("invalid AggMode") {
                            protobuf::AggMode::Partial => AggMode::Partial,
                            protobuf::AggMode::PartialMerge => AggMode::PartialMerge,
                            protobuf::AggMode::Final => AggMode::Final,
                        }
                    })
                    .collect::<Vec<_>>();

                let physical_groupings: Vec<GroupingExpr> = agg
                    .grouping_expr
                    .iter()
                    .zip(agg.grouping_expr_name.iter())
                    .map(|(expr, name)| {
                        try_parse_physical_expr(expr, &input_schema).and_then(|expr| {
                            Ok(bind(expr, &input_schema).map(|expr| GroupingExpr {
                                expr,
                                field_name: name.to_owned(),
                            })?)
                        })
                    })
                    .collect::<Result<Vec<_>, _>>()?;

                let physical_aggs: Vec<AggExpr> = agg
                    .agg_expr
                    .iter()
                    .zip(&agg.agg_expr_name)
                    .zip(&agg_modes)
                    .map(|((expr, name), &mode)| {
                        let expr_type = expr.expr_type.as_ref().ok_or_else(|| {
                            proto_error("Unexpected empty aggregate physical expression")
                        })?;

                        let agg_node = match expr_type {
                            ExprType::AggExpr(agg_node) => agg_node,
                            _ => {
                                return Err(PlanSerDeError::General(
                                    "Invalid aggregate expression for AggExec".to_string(),
                                ));
                            }
                        };

                        let agg_function = protobuf::AggFunction::try_from(agg_node.agg_function)
                            .expect("invalid AggFunction");
                        let agg_children_exprs = agg_node
                            .children
                            .iter()
                            .map(|expr| {
                                try_parse_physical_expr(expr, &input_schema)
                                    .and_then(|expr| Ok(bind(expr, &input_schema)?))
                            })
                            .collect::<Result<Vec<_>, _>>()?;

                        Ok(AggExpr {
                            agg: create_agg(
                                AggFunction::from(agg_function),
                                &agg_children_exprs,
                                &input_schema,
                            )?,
                            mode,
                            field_name: name.to_owned(),
                        })
                    })
                    .collect::<Result<Vec<_>, _>>()?;

                Ok(Arc::new(AggExec::try_new(
                    exec_mode,
                    physical_groupings,
                    physical_aggs,
                    agg.supports_partial_skipping,
                    input,
                )?))
            }
            PhysicalPlanType::Limit(limit) => {
                let input: Arc<dyn ExecutionPlan> = convert_box_required!(limit.input)?;
                Ok(Arc::new(LimitExec::new(input, limit.limit)))
            }
            PhysicalPlanType::FfiReader(ffi_reader) => {
                let schema = Arc::new(convert_required!(ffi_reader.schema)?);
                Ok(Arc::new(FFIReaderExec::new(
                    ffi_reader.num_partitions as usize,
                    ffi_reader.export_iter_provider_resource_id.clone(),
                    schema,
                )))
            }
            PhysicalPlanType::CoalesceBatches(coalesce_batches) => {
                let input: Arc<dyn ExecutionPlan> = convert_box_required!(coalesce_batches.input)?;
                Ok(Arc::new(LimitExec::new(input, coalesce_batches.batch_size)))
            }
            PhysicalPlanType::Expand(expand) => {
                let schema = Arc::new(convert_required!(expand.schema)?);
                let input: Arc<dyn ExecutionPlan> = convert_box_required!(expand.input)?;
                let projections = expand
                    .projections
                    .iter()
                    .map(|projection| {
                        projection
                            .expr
                            .iter()
                            .map(|expr| {
                                Ok(bind(
                                    try_parse_physical_expr(expr, &input.schema())?,
                                    &input.schema(),
                                )?)
                            })
                            .collect::<Result<Vec<_>, Self::Error>>()
                    })
                    .collect::<Result<Vec<_>, _>>()?;

                Ok(Arc::new(ExpandExec::try_new(schema, projections, input)?))
            }
            PhysicalPlanType::Window(window) => {
                let input: Arc<dyn ExecutionPlan> = convert_box_required!(window.input)?;
                let window_exprs = window
                    .window_expr
                    .iter()
                    .map(|w| {
                        let field: FieldRef = Arc::new(
                            w.field
                                .as_ref()
                                .ok_or_else(|| {
                                    proto_error(format!(
                                        "physical_plan::from_proto() Unexpected sort expr {:?}",
                                        self
                                    ))
                                })?
                                .try_into()?,
                        );

                        let children = w
                            .children
                            .iter()
                            .map(|expr| {
                                Ok(bind(
                                    try_parse_physical_expr(expr, &input.schema())?,
                                    &input.schema(),
                                )?)
                            })
                            .collect::<Result<Vec<_>, Self::Error>>()?;

                        let window_func = match w.func_type() {
                            protobuf::WindowFunctionType::Window => match w.window_func() {
                                protobuf::WindowFunction::RowNumber => {
                                    WindowFunction::RankLike(WindowRankType::RowNumber)
                                }
                                protobuf::WindowFunction::Rank => {
                                    WindowFunction::RankLike(WindowRankType::Rank)
                                }
                                protobuf::WindowFunction::DenseRank => {
                                    WindowFunction::RankLike(WindowRankType::DenseRank)
                                }
                            },
                            protobuf::WindowFunctionType::Agg => match w.agg_func() {
                                protobuf::AggFunction::Min => WindowFunction::Agg(AggFunction::Min),
                                protobuf::AggFunction::Max => WindowFunction::Agg(AggFunction::Max),
                                protobuf::AggFunction::Sum => WindowFunction::Agg(AggFunction::Sum),
                                protobuf::AggFunction::Avg => WindowFunction::Agg(AggFunction::Avg),
                                protobuf::AggFunction::Count => {
                                    WindowFunction::Agg(AggFunction::Count)
                                }
                                protobuf::AggFunction::CollectList => {
                                    WindowFunction::Agg(AggFunction::CollectList)
                                }
                                protobuf::AggFunction::CollectSet => {
                                    WindowFunction::Agg(AggFunction::CollectSet)
                                }
                                protobuf::AggFunction::First => {
                                    WindowFunction::Agg(AggFunction::First)
                                }
                                protobuf::AggFunction::FirstIgnoresNull => {
                                    WindowFunction::Agg(AggFunction::FirstIgnoresNull)
                                }
                                protobuf::AggFunction::BloomFilter => {
                                    WindowFunction::Agg(AggFunction::BloomFilter)
                                }
                                protobuf::AggFunction::BrickhouseCollect => {
                                    WindowFunction::Agg(AggFunction::BrickhouseCollect)
                                }
                                protobuf::AggFunction::BrickhouseCombineUnique => {
                                    WindowFunction::Agg(AggFunction::BrickhouseCombineUnique)
                                }
                            },
                        };
                        Ok::<_, Self::Error>(WindowExpr::new(window_func, children, field))
                    })
                    .collect::<Result<Vec<_>, _>>()?;

                let partition_specs = window
                    .partition_spec
                    .iter()
                    .map(|expr| {
                        Ok(bind(
                            try_parse_physical_expr(expr, &input.schema())?,
                            &input.schema(),
                        )?)
                    })
                    .collect::<Result<Vec<_>, Self::Error>>()?;

                let order_specs = window
                    .order_spec
                    .iter()
                    .map(|expr| {
                        let expr = expr.expr_type.as_ref().ok_or_else(|| {
                            proto_error(format!(
                                "physical_plan::from_proto() Unexpected expr {:?}",
                                self
                            ))
                        })?;
                        if let protobuf::physical_expr_node::ExprType::Sort(sort_expr) = expr {
                            let expr = sort_expr
                                .expr
                                .as_ref()
                                .ok_or_else(|| {
                                    proto_error(format!(
                                        "physical_plan::from_proto() Unexpected sort expr {:?}",
                                        self
                                    ))
                                })?
                                .as_ref();
                            Ok(PhysicalSortExpr {
                                expr: bind(
                                    try_parse_physical_expr(expr, &input.schema())?,
                                    &input.schema(),
                                )?,
                                options: SortOptions {
                                    descending: !sort_expr.asc,
                                    nulls_first: sort_expr.nulls_first,
                                },
                            })
                        } else {
                            Err(PlanSerDeError::General(format!(
                                "physical_plan::from_proto() {:?}",
                                self
                            )))
                        }
                    })
                    .collect::<Result<Vec<_>, _>>()?;

                Ok(Arc::new(WindowExec::try_new(
                    input,
                    window_exprs,
                    partition_specs,
                    order_specs,
                )?))
            }
            PhysicalPlanType::Generate(generate) => {
                let input: Arc<dyn ExecutionPlan> = convert_box_required!(generate.input)?;
                let input_schema = input.schema();
                let pb_generator = generate.generator.as_ref().expect("missing generator");
                let pb_generator_children = &pb_generator.child;
                let pb_generate_func = GenerateFunction::try_from(pb_generator.func)
                    .expect("unsupported generate function");

                let children = pb_generator_children
                    .iter()
                    .map(|expr| {
                        Ok::<_, PlanSerDeError>(bind(
                            try_parse_physical_expr(expr, &input_schema)?,
                            &input_schema,
                        )?)
                    })
                    .collect::<Result<Vec<_>, _>>()?;

                let generator = match pb_generate_func {
                    GenerateFunction::Explode => create_generator(
                        &input_schema,
                        datafusion_ext_plans::generate::GenerateFunc::Explode,
                        children,
                    )?,
                    GenerateFunction::PosExplode => create_generator(
                        &input_schema,
                        datafusion_ext_plans::generate::GenerateFunc::PosExplode,
                        children,
                    )?,
                    GenerateFunction::JsonTuple => create_generator(
                        &input_schema,
                        datafusion_ext_plans::generate::GenerateFunc::JsonTuple,
                        children,
                    )?,
                    GenerateFunction::Udtf => {
                        let udtf = pb_generator.udtf.as_ref().unwrap();
                        let serialized = udtf.serialized.clone();
                        let return_schema = Arc::new(convert_required!(udtf.return_schema)?);
                        create_udtf_generator(serialized, return_schema, children)?
                    }
                };
                let generator_output_schema = Arc::new(Schema::new(
                    generate
                        .generator_output
                        .iter()
                        .map(|field| Ok(Arc::new(field.try_into()?)))
                        .collect::<Result<Vec<FieldRef>, PlanSerDeError>>()?,
                ));

                let required_child_output_cols = generate
                    .required_child_output
                    .iter()
                    .map(|name| Ok(Column::new_with_schema(name, &input_schema)?))
                    .collect::<Result<_, PlanSerDeError>>()?;

                Ok(Arc::new(GenerateExec::try_new(
                    input,
                    generator,
                    required_child_output_cols,
                    generator_output_schema,
                    generate.outer,
                )?))
            }
            PhysicalPlanType::ParquetSink(parquet_sink) => {
                let mut props: Vec<(String, String)> = vec![];
                for prop in &parquet_sink.prop {
                    props.push((prop.key.clone(), prop.value.clone()));
                }
                Ok(Arc::new(ParquetSinkExec::new(
                    convert_box_required!(parquet_sink.input)?,
                    parquet_sink.fs_resource_id.clone(),
                    parquet_sink.num_dyn_parts as usize,
                    props,
                )))
            }
        }
    }
}

impl From<&protobuf::PhysicalColumn> for Column {
    fn from(c: &protobuf::PhysicalColumn) -> Column {
        Column::new(&c.name, c.index as usize)
    }
}

impl From<&protobuf::BoundReference> for Column {
    fn from(c: &protobuf::BoundReference) -> Column {
        Column::new("__bound_reference__", c.index as usize)
    }
}

impl From<protobuf::ScalarFunction> for Arc<ScalarUDF> {
    fn from(f: protobuf::ScalarFunction) -> Self {
        use datafusion::functions as f;
        use protobuf::ScalarFunction;

        match f {
            ScalarFunction::Sqrt => f::math::sqrt(),
            ScalarFunction::Sin => f::math::sin(),
            ScalarFunction::Cos => f::math::cos(),
            ScalarFunction::Tan => f::math::tan(),
            ScalarFunction::Asin => f::math::asin(),
            ScalarFunction::Acos => f::math::acos(),
            ScalarFunction::Atan => f::math::atan(),
            ScalarFunction::Exp => f::math::exp(),
            ScalarFunction::Log => f::math::log(),
            ScalarFunction::Ln => f::math::ln(),
            ScalarFunction::Log10 => f::math::log10(),
            ScalarFunction::Floor => f::math::floor(),
            ScalarFunction::Ceil => f::math::ceil(),
            ScalarFunction::Round => f::math::round(),
            ScalarFunction::Trunc => f::math::trunc(),
            ScalarFunction::Abs => f::math::abs(),
            ScalarFunction::OctetLength => f::string::octet_length(),
            ScalarFunction::Concat => f::string::concat(),
            ScalarFunction::Lower => f::string::lower(),
            ScalarFunction::Upper => f::string::upper(),
            ScalarFunction::Trim => f::string::btrim(),
            ScalarFunction::Ltrim => f::string::ltrim(),
            ScalarFunction::Rtrim => f::string::rtrim(),
            ScalarFunction::ToTimestamp => f::datetime::to_timestamp(),
            ScalarFunction::NullIf => f::core::nullif(),
            ScalarFunction::DatePart => f::datetime::date_part(),
            ScalarFunction::DateTrunc => f::datetime::date_trunc(),
            ScalarFunction::Md5 => f::crypto::md5(),
            ScalarFunction::Sha224 => f::crypto::sha224(),
            ScalarFunction::Sha256 => f::crypto::sha256(),
            ScalarFunction::Sha384 => f::crypto::sha384(),
            ScalarFunction::Sha512 => f::crypto::sha512(),
            ScalarFunction::Digest => f::crypto::digest(),
            ScalarFunction::ToTimestampMillis => f::datetime::to_timestamp_millis(),
            ScalarFunction::Log2 => f::math::log2(),
            ScalarFunction::Signum => f::math::signum(),
            ScalarFunction::Ascii => f::string::ascii(),
            ScalarFunction::BitLength => f::string::bit_length(),
            ScalarFunction::Btrim => f::string::btrim(),
            ScalarFunction::CharacterLength => f::unicode::character_length(),
            ScalarFunction::Chr => f::string::chr(),
            ScalarFunction::ConcatWithSeparator => f::string::concat_ws(),
            ScalarFunction::InitCap => f::string::initcap(),
            ScalarFunction::Left => f::unicode::left(),
            ScalarFunction::Lpad => f::unicode::lpad(),
            ScalarFunction::Random => f::math::random(),
            ScalarFunction::RegexpReplace => f::regex::regexp_replace(),
            ScalarFunction::Repeat => f::string::repeat(),
            ScalarFunction::Replace => f::string::replace(),
            ScalarFunction::Reverse => f::unicode::reverse(),
            ScalarFunction::Right => f::unicode::right(),
            ScalarFunction::Rpad => f::unicode::rpad(),
            ScalarFunction::SplitPart => f::string::split_part(),
            ScalarFunction::StartsWith => f::string::starts_with(),
            ScalarFunction::Strpos => f::unicode::strpos(),
            ScalarFunction::Substr => f::unicode::substr(),
            ScalarFunction::ToHex => f::string::to_hex(),
            ScalarFunction::ToTimestampMicros => f::datetime::to_timestamp_micros(),
            ScalarFunction::ToTimestampSeconds => f::datetime::to_timestamp_seconds(),
            ScalarFunction::Now => f::datetime::now(),
            ScalarFunction::Translate => f::unicode::translate(),
            ScalarFunction::RegexpMatch => f::regex::regexp_match(),
            ScalarFunction::Coalesce => f::core::coalesce(),
            ScalarFunction::SparkExtFunctions => {
                unreachable!()
            }
        }
    }
}

fn try_parse_physical_expr(
    expr: &protobuf::PhysicalExprNode,
    input_schema: &SchemaRef,
) -> Result<Arc<dyn PhysicalExpr>, PlanSerDeError> {
    let expr_type = expr
        .expr_type
        .as_ref()
        .ok_or_else(|| proto_error("Unexpected empty physical expression"))?;

    let pexpr: Arc<dyn PhysicalExpr> =
        match expr_type {
            ExprType::Column(c) => {
                let pcol: Column = c.into();
                Arc::new(pcol)
            }
            ExprType::Literal(scalar) => Arc::new(Literal::new(convert_required!(scalar.value)?)),
            ExprType::BoundReference(bound_reference) => {
                let pcol: Column = bound_reference.into();
                Arc::new(pcol)
            }
            ExprType::BinaryExpr(binary_expr) => Arc::new(BinaryExpr::new(
                try_parse_physical_expr_box_required(&binary_expr.l.clone(), input_schema)?,
                from_proto_binary_op(&binary_expr.op)?,
                try_parse_physical_expr_box_required(&binary_expr.r.clone(), input_schema)?,
            )),
            ExprType::AggExpr(_) => {
                return Err(PlanSerDeError::General(
                    "Cannot convert aggregate expr node to physical expression".to_owned(),
                ));
            }
            ExprType::Sort(_) => {
                return Err(PlanSerDeError::General(
                    "Cannot convert sort expr node to physical expression".to_owned(),
                ));
            }
            ExprType::IsNullExpr(e) => Arc::new(IsNullExpr::new(
                try_parse_physical_expr_box_required(&e.expr, input_schema)?,
            )),
            ExprType::IsNotNullExpr(e) => Arc::new(IsNotNullExpr::new(
                try_parse_physical_expr_box_required(&e.expr, input_schema)?,
            )),
            ExprType::NotExpr(e) => Arc::new(NotExpr::new(try_parse_physical_expr_box_required(
                &e.expr,
                input_schema,
            )?)),
            ExprType::Negative(e) => Arc::new(NegativeExpr::new(
                try_parse_physical_expr_box_required(&e.expr, input_schema)?,
            )),
            ExprType::InList(e) => {
                let expr = try_parse_physical_expr_box_required(&e.expr, input_schema)
                    .and_then(|expr| Ok(bind(expr, input_schema)?))?; // materialize expr.data_type
                let dt = expr.data_type(input_schema)?;
                in_list(
                    bind(expr, input_schema)?,
                    e.list
                        .iter()
                        .map(|x| {
                            Ok::<_, PlanSerDeError>({
                                match try_parse_physical_expr(x, input_schema)? {
                                    // cast list values to expr type
                                    e if downcast_any!(e, Literal).is_ok()
                                        && e.data_type(input_schema)? != dt =>
                                    {
                                        match TryCastExpr::new(e, dt.clone()).evaluate(
                                            &RecordBatch::new_empty(input_schema.clone()),
                                        )? {
                                            ColumnarValue::Scalar(scalar) => {
                                                Arc::new(Literal::new(scalar))
                                            }
                                            ColumnarValue::Array(_) => unreachable!(),
                                        }
                                    }
                                    other => other,
                                }
                            })
                        })
                        .collect::<Result<Vec<_>, _>>()?,
                    &e.negated,
                    &input_schema,
                )?
            }
            ExprType::Case(e) => Arc::new(CaseExpr::try_new(
                e.expr
                    .as_ref()
                    .map(|e| try_parse_physical_expr(e.as_ref(), input_schema))
                    .transpose()?,
                e.when_then_expr
                    .iter()
                    .map(|e| {
                        Ok((
                            try_parse_physical_expr_required(&e.when_expr, input_schema)?,
                            try_parse_physical_expr_required(&e.then_expr, input_schema)?,
                        ))
                    })
                    .collect::<Result<Vec<_>, PlanSerDeError>>()?,
                e.else_expr
                    .as_ref()
                    .map(|e| try_parse_physical_expr(e.as_ref(), input_schema))
                    .transpose()?,
            )?),
            ExprType::Cast(e) => Arc::new(CastExpr::new(
                try_parse_physical_expr_box_required(&e.expr, input_schema)?,
                convert_required!(e.arrow_type)?,
                None,
            )),
            ExprType::TryCast(e) => {
                let expr = try_parse_physical_expr_box_required(&e.expr, input_schema)?;
                let cast_type = convert_required!(e.arrow_type)?;
                Arc::new(TryCastExpr::new(expr, cast_type))
            }
            ExprType::ScalarFunction(e) => {
                let scalar_function =
                    protobuf::ScalarFunction::try_from(e.fun).expect("invalid ScalarFunction");
                let args = e
                    .args
                    .iter()
                    .map(|x| try_parse_physical_expr(x, input_schema))
                    .collect::<Result<Vec<_>, _>>()?;

                let scalar_udf = if scalar_function == protobuf::ScalarFunction::SparkExtFunctions {
                    let fun_name = &e.name;
                    let fun = datafusion_ext_functions::create_spark_ext_function(fun_name)?;
                    Arc::new(create_udf(
                        &format!("spark_ext_function_{}", fun_name),
                        args.iter()
                            .map(|e| e.data_type(input_schema))
                            .collect::<Result<Vec<_>, _>>()?,
                        Arc::new(convert_required!(e.return_type)?),
                        Volatility::Volatile,
                        fun,
                    ))
                } else {
                    let scalar_udf: Arc<ScalarUDF> = scalar_function.into();
                    scalar_udf
                };
                Arc::new(ScalarFunctionExpr::new(
                    scalar_udf.name(),
                    scalar_udf.clone(),
                    args,
                    convert_required!(e.return_type)?,
                ))
            }
            ExprType::SparkUdfWrapperExpr(e) => Arc::new(SparkUDFWrapperExpr::try_new(
                e.serialized.clone(),
                convert_required!(e.return_type)?,
                e.return_nullable,
                e.params
                    .iter()
                    .map(|x| try_parse_physical_expr(x, input_schema))
                    .collect::<Result<Vec<_>, _>>()?,
            )?),
            ExprType::SparkScalarSubqueryWrapperExpr(e) => {
                Arc::new(SparkScalarSubqueryWrapperExpr::try_new(
                    e.serialized.clone(),
                    convert_required!(e.return_type)?,
                    e.return_nullable,
                )?)
            }
            ExprType::GetIndexedFieldExpr(e) => {
                let expr = try_parse_physical_expr_box_required(&e.expr, input_schema)?;
                let key = convert_required!(e.key)?;
                Arc::new(GetIndexedFieldExpr::new(expr, key))
            }
            ExprType::GetMapValueExpr(e) => {
                let expr = try_parse_physical_expr_box_required(&e.expr, input_schema)?;
                let key = convert_required!(e.key)?;
                Arc::new(GetMapValueExpr::new(expr, key))
            }
            ExprType::StringStartsWithExpr(e) => {
                let expr = try_parse_physical_expr_box_required(&e.expr, input_schema)?;
                Arc::new(StringStartsWithExpr::new(expr, e.prefix.clone()))
            }
            ExprType::StringEndsWithExpr(e) => {
                let expr = try_parse_physical_expr_box_required(&e.expr, input_schema)?;
                Arc::new(StringEndsWithExpr::new(expr, e.suffix.clone()))
            }
            ExprType::StringContainsExpr(e) => {
                let expr = try_parse_physical_expr_box_required(&e.expr, input_schema)?;
                Arc::new(StringContainsExpr::new(expr, e.infix.clone()))
            }
            ExprType::RowNumExpr(_) => Arc::new(RowNumExpr::default()),
            ExprType::BloomFilterMightContainExpr(e) => Arc::new(BloomFilterMightContainExpr::new(
                e.uuid.clone(),
                try_parse_physical_expr_box_required(&e.bloom_filter_expr, input_schema)?,
                try_parse_physical_expr_box_required(&e.value_expr, input_schema)?,
            )),
            ExprType::ScAndExpr(e) => {
                let l = try_parse_physical_expr_box_required(&e.left, input_schema)?;
                let r = try_parse_physical_expr_box_required(&e.right, input_schema)?;
                Arc::new(SCAndExpr::new(l, r))
            }
            ExprType::ScOrExpr(e) => {
                let l = try_parse_physical_expr_box_required(&e.left, input_schema)?;
                let r = try_parse_physical_expr_box_required(&e.right, input_schema)?;
                Arc::new(SCOrExpr::new(l, r))
            }
            ExprType::LikeExpr(e) => Arc::new(LikeExpr::new(
                e.negated,
                e.case_insensitive,
                try_parse_physical_expr_box_required(&e.expr, input_schema)?,
                try_parse_physical_expr_box_required(&e.pattern, input_schema)?,
            )),

            ExprType::NamedStruct(e) => {
                let data_type = convert_required!(e.return_type)?;
                Arc::new(NamedStructExpr::try_new(
                    e.values
                        .iter()
                        .map(|x| try_parse_physical_expr(x, input_schema))
                        .collect::<Result<Vec<_>, _>>()?,
                    data_type,
                )?)
            }
        };

    Ok(pexpr)
}

fn try_parse_physical_expr_required(
    proto: &Option<protobuf::PhysicalExprNode>,
    input_schema: &SchemaRef,
) -> Result<Arc<dyn PhysicalExpr>, PlanSerDeError> {
    if let Some(field) = proto.as_ref() {
        try_parse_physical_expr(field, input_schema)
    } else {
        Err(proto_error("Missing required field in protobuf"))
    }
}

fn try_parse_physical_expr_box_required(
    proto: &Option<Box<protobuf::PhysicalExprNode>>,
    input_schema: &SchemaRef,
) -> Result<Arc<dyn PhysicalExpr>, PlanSerDeError> {
    if let Some(field) = proto.as_ref() {
        try_parse_physical_expr(field, input_schema)
    } else {
        Err(proto_error("Missing required field in protobuf"))
    }
}

pub fn parse_protobuf_partitioning(
    input: Arc<dyn ExecutionPlan>,
<<<<<<< HEAD
    partitioning: Option<&Box<PhysicalRepartition>>,
=======
    partitioning: Option<&protobuf::PhysicalRepartition>,
>>>>>>> 43f4e587
) -> Result<Option<Partitioning>, PlanSerDeError> {
    partitioning.map_or(Ok(None), |p| {
        let plan = p.repartition_type.as_ref().ok_or_else(|| {
            proto_error(format!(
                "partition::from_proto() Unsupported partition '{:?}'",
                p
            ))
        })?;
        match plan {
            RepartitionType::SingleRepartition(..) => {
                Ok(Some(Partitioning::UnknownPartitioning(1)))
            }
            RepartitionType::HashRepartition(hash_part) => {
                // let hash_part = p.hash_repartition;
                let expr = hash_part
                    .hash_expr
                    .iter()
                    .map(|e| {
                        try_parse_physical_expr(e, &input.schema())
                            .and_then(|e| Ok(bind(e, &input.schema())?))
                    })
                    .collect::<Result<Vec<Arc<dyn PhysicalExpr>>, _>>()?;
                Ok(Some(Partitioning::Hash(
                    expr,
                    hash_part.partition_count.try_into().unwrap(),
                )))
            }

            RepartitionType::RoundRobinRepartition(round_robin_part) => Ok(Some(
                Partitioning::RoundRobinBatch(round_robin_part.partition_count.try_into().unwrap()),
            )),
<<<<<<< HEAD
            RepartitionType::RangeRepartition(range_part) => {

            }
=======
>>>>>>> 43f4e587
        }
    })
}

impl TryFrom<&protobuf::PartitionedFile> for PartitionedFile {
    type Error = PlanSerDeError;

    fn try_from(val: &protobuf::PartitionedFile) -> Result<Self, Self::Error> {
        Ok(PartitionedFile {
            object_meta: ObjectMeta {
                location: Path::from(format!("/{}", BASE64_URL_SAFE_NO_PAD.encode(&val.path))),
                size: val.size as usize,
                last_modified: Default::default(),
                e_tag: None,
                version: None,
            },
            partition_values: val
                .partition_values
                .iter()
                .map(|v| v.try_into())
                .collect::<Result<Vec<_>, _>>()?,
            range: val.range.as_ref().map(|v| v.try_into()).transpose()?,
            statistics: None,
            extensions: None,
        })
    }
}

impl TryFrom<&protobuf::FileRange> for FileRange {
    type Error = PlanSerDeError;

    fn try_from(value: &protobuf::FileRange) -> Result<Self, Self::Error> {
        Ok(FileRange {
            start: value.start,
            end: value.end,
        })
    }
}

impl TryFrom<&protobuf::FileGroup> for Vec<PartitionedFile> {
    type Error = PlanSerDeError;

    fn try_from(val: &protobuf::FileGroup) -> Result<Self, Self::Error> {
        val.files
            .iter()
            .map(|f| f.try_into())
            .collect::<Result<Vec<_>, _>>()
    }
}

impl From<&protobuf::ColumnStats> for ColumnStatistics {
    fn from(cs: &protobuf::ColumnStats) -> ColumnStatistics {
        ColumnStatistics {
            null_count: Precision::Exact(cs.null_count as usize),
            max_value: cs
                .max_value
                .as_ref()
                .map(|m| Precision::Exact(m.try_into().unwrap()))
                .unwrap_or(Precision::Absent),
            min_value: cs
                .min_value
                .as_ref()
                .map(|m| Precision::Exact(m.try_into().unwrap()))
                .unwrap_or(Precision::Absent),
            distinct_count: Precision::Exact(cs.distinct_count as usize),
        }
    }
}

impl TryInto<Statistics> for &protobuf::Statistics {
    type Error = PlanSerDeError;

    fn try_into(self) -> Result<Statistics, Self::Error> {
        let column_statistics = self
            .column_stats
            .iter()
            .map(|s| s.into())
            .collect::<Vec<_>>();
        Ok(Statistics {
            num_rows: Precision::Exact(self.num_rows as usize),
            total_byte_size: Precision::Exact(self.total_byte_size as usize),
            // No column statistic (None) is encoded with empty array
            column_statistics,
        })
    }
}

impl TryInto<FileScanConfig> for &protobuf::FileScanExecConf {
    type Error = PlanSerDeError;

    fn try_into(self) -> Result<FileScanConfig, Self::Error> {
        let schema: SchemaRef = Arc::new(convert_required!(self.schema)?);
        let projection = self
            .projection
            .iter()
            .map(|i| *i as usize)
            .collect::<Vec<_>>();
        let projection = if projection.is_empty() {
            None
        } else {
            Some(projection)
        };
        let partition_schema: SchemaRef = Arc::new(convert_required!(self.partition_schema)?);
        let mut statistics: Statistics = convert_required!(self.statistics)?;
        if statistics.column_statistics.is_empty() {
            statistics.column_statistics = schema
                .fields()
                .iter()
                .map(|_| ColumnStatistics::new_unknown())
                .collect();
        }

        let file_groups = (0..self.num_partitions)
            .map(|i| {
                if i == self.partition_index {
                    Ok(self
                        .file_group
                        .as_ref()
                        .expect("missing FileScanConfig.file_group")
                        .try_into()?)
                } else {
                    Ok(vec![])
                }
            })
            .collect::<Result<Vec<_>, PlanSerDeError>>()?;

        Ok(FileScanConfig {
            object_store_url: ObjectStoreUrl::local_filesystem(), // not used
            file_schema: schema,
            file_groups,
            statistics,
            projection,
            limit: self.limit.as_ref().map(|sl| sl.limit as usize),
            table_partition_cols: partition_schema
                .fields()
                .iter()
                .map(|field| Field::new(field.name().clone(), field.data_type().clone(), true))
                .collect(),
            output_ordering: vec![],
        })
    }
}<|MERGE_RESOLUTION|>--- conflicted
+++ resolved
@@ -93,11 +93,7 @@
     from_proto_binary_op, proto_error, protobuf,
     protobuf::{
         physical_expr_node::ExprType, physical_plan_node::PhysicalPlanType,
-<<<<<<< HEAD
         physical_repartition::RepartitionType, GenerateFunction, PhysicalRepartition,
-=======
-        physical_repartition::RepartitionType, GenerateFunction,
->>>>>>> 43f4e587
     },
     Schema,
 };
@@ -1126,11 +1122,7 @@
 
 pub fn parse_protobuf_partitioning(
     input: Arc<dyn ExecutionPlan>,
-<<<<<<< HEAD
     partitioning: Option<&Box<PhysicalRepartition>>,
-=======
-    partitioning: Option<&protobuf::PhysicalRepartition>,
->>>>>>> 43f4e587
 ) -> Result<Option<Partitioning>, PlanSerDeError> {
     partitioning.map_or(Ok(None), |p| {
         let plan = p.repartition_type.as_ref().ok_or_else(|| {
@@ -1162,12 +1154,9 @@
             RepartitionType::RoundRobinRepartition(round_robin_part) => Ok(Some(
                 Partitioning::RoundRobinBatch(round_robin_part.partition_count.try_into().unwrap()),
             )),
-<<<<<<< HEAD
             RepartitionType::RangeRepartition(range_part) => {
 
             }
-=======
->>>>>>> 43f4e587
         }
     })
 }
