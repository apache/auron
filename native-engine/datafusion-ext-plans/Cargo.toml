--- conflicted
+++ resolved
@@ -43,13 +43,8 @@
 tempfile = "3"
 tokio = "1.43.0"
 unchecked-index = "0.2.2"
-<<<<<<< HEAD
-uuid = "1.13.1"
+uuid = "1.14.0"
 zstd = "0.13.3"
-=======
-uuid = "1.14.0"
-zstd = "0.13.2"
->>>>>>> f6a50bdb
 
 [dev-dependencies]
 rand = "0.9.0"