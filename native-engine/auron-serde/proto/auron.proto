/*
 * Licensed to the Apache Software Foundation (ASF) under one or more
 * contributor license agreements.  See the NOTICE file distributed with
 * this work for additional information regarding copyright ownership.
 * The ASF licenses this file to You under the Apache License, Version 2.0
 * (the "License"); you may not use this file except in compliance with
 * the License.  You may obtain a copy of the License at
 *
 *    http://www.apache.org/licenses/LICENSE-2.0
 *
 * Unless required by applicable law or agreed to in writing, software
 * distributed under the License is distributed on an "AS IS" BASIS,
 * WITHOUT WARRANTIES OR CONDITIONS OF ANY KIND, either express or implied.
 * See the License for the specific language governing permissions and
 * limitations under the License.
 */

syntax = "proto3";

package plan.protobuf;

option java_multiple_files = true;
option java_package = "org.apache.auron.protobuf";
option java_outer_classname = "AuronProto";

// PhysicalPlanNode is a nested type
message PhysicalPlanNode {
  oneof PhysicalPlanType {
    DebugExecNode debug = 1;
    ShuffleWriterExecNode shuffle_writer = 2;
    IpcReaderExecNode ipc_reader = 3;
    IpcWriterExecNode ipc_writer = 4;
    ParquetScanExecNode parquet_scan = 5;
    ProjectionExecNode projection = 6;
    SortExecNode sort = 7;
    FilterExecNode filter = 8;
    UnionExecNode union = 9;
    SortMergeJoinExecNode sort_merge_join = 10;
    HashJoinExecNode hash_join = 11;
    BroadcastJoinBuildHashMapExecNode broadcast_join_build_hash_map = 12;
    BroadcastJoinExecNode broadcast_join = 13;
    RenameColumnsExecNode rename_columns = 14;
    EmptyPartitionsExecNode empty_partitions = 15;
    AggExecNode agg = 16;
    LimitExecNode limit = 17;
    FFIReaderExecNode ffi_reader = 18;
    CoalesceBatchesExecNode coalesce_batches = 19;
    ExpandExecNode expand = 20;
    RssShuffleWriterExecNode rss_shuffle_writer= 21;
    WindowExecNode window = 22;
    GenerateExecNode generate = 23;
    ParquetSinkExecNode parquet_sink = 24;
    OrcScanExecNode orc_scan = 25;
  }
}

// physical expressions
message PhysicalExprNode {
  oneof ExprType {
    // column references
    PhysicalColumn column = 1;

    ScalarValue literal = 2;

    BoundReference bound_reference = 3;

    // binary expressions
    PhysicalBinaryExprNode binary_expr = 4;

    // aggregate expressions
    PhysicalAggExprNode agg_expr = 5;

    // null checks
    PhysicalIsNull is_null_expr = 6;
    PhysicalIsNotNull is_not_null_expr = 7;
    PhysicalNot not_expr = 8;

    PhysicalCaseNode case_ = 9;
    PhysicalCastNode cast = 10;
    PhysicalSortExprNode sort = 11;
    PhysicalNegativeNode negative = 12;
    PhysicalInListNode in_list = 13;
    PhysicalScalarFunctionNode scalar_function = 14;
    PhysicalTryCastNode try_cast = 15;

    // like/not like
    PhysicalLikeExprNode like_expr = 20;

    // sc_and/or
    PhysicalSCAndExprNode sc_and_expr = 3000;
    PhysicalSCOrExprNode sc_or_expr = 3001;

    // spark udf wrapper
    PhysicalSparkUDFWrapperExprNode spark_udf_wrapper_expr = 10000;

    // spark scalar subquery wrapper
    PhysicalSparkScalarSubqueryWrapperExprNode spark_scalar_subquery_wrapper_expr = 10001;

    // GetIndexedField
    PhysicalGetIndexedFieldExprNode get_indexed_field_expr = 10002;

    // GetMapValue
    PhysicalGetMapValueExprNode get_map_value_expr = 10003;

    // CreateNamedStruct
    PhysicalNamedStructExprNode named_struct = 11000;

    // string expressions
    StringStartsWithExprNode string_starts_with_expr = 20000;
    StringEndsWithExprNode string_ends_with_expr = 20001;
    StringContainsExprNode string_contains_expr = 20002;

    // RowNum
    RowNumExprNode row_num_expr = 20100;

    // BloomFilterMightContain
    BloomFilterMightContainExprNode bloom_filter_might_contain_expr = 20200;
  }
}

enum WindowFunction {
  ROW_NUMBER = 0;
  RANK = 1;
  DENSE_RANK = 2;
}

enum AggFunction {
  MIN = 0;
  MAX = 1;
  SUM = 2;
  AVG = 3;
  COUNT = 4;
  COLLECT_LIST = 5;
  COLLECT_SET = 6;
  FIRST = 7;
  FIRST_IGNORES_NULL = 8;
  BLOOM_FILTER = 9;
  BRICKHOUSE_COLLECT = 1000;
  BRICKHOUSE_COMBINE_UNIQUE = 1001;
  UDAF = 1002;
}

message PhysicalAggExprNode {
  AggFunction agg_function = 1;
  AggUdaf udaf = 2;
  repeated PhysicalExprNode children = 3;
  ArrowType return_type = 4;
}

message AggUdaf {
  bytes serialized = 1;
  Schema input_schema = 2;
}

message PhysicalIsNull {
  PhysicalExprNode expr = 1;
}

message PhysicalIsNotNull {
  PhysicalExprNode expr = 1;
}

message PhysicalNot {
  PhysicalExprNode expr = 1;
}

message PhysicalAliasNode {
  PhysicalExprNode expr = 1;
  string alias = 2;
}

message PhysicalBinaryExprNode {
  PhysicalExprNode l = 1;
  PhysicalExprNode r = 2;
  string op = 3;
}

message PhysicalSortExprNode {
  PhysicalExprNode expr = 1;
  bool asc = 2;
  bool nulls_first = 3;
}

message PhysicalWhenThen {
  PhysicalExprNode when_expr = 1;
  PhysicalExprNode then_expr = 2;
}

message PhysicalInListNode {
  PhysicalExprNode expr = 1;
  repeated PhysicalExprNode list = 2;
  bool negated = 3;
}

message PhysicalCaseNode {
  PhysicalExprNode expr = 1;
  repeated PhysicalWhenThen when_then_expr = 2;
  PhysicalExprNode else_expr = 3;
}

enum ScalarFunction {
  Abs=0;
  Acos=1;
  Asin=2;
  Atan=3;
  Ascii=4;
  Ceil=5;
  Cos=6;
  Digest=7;
  Exp=8;
  Floor=9;
  Ln=10;
  Log=11;
  Log10=12;
  Log2=13;
  Round=14;
  Signum=15;
  Sin=16;
  Sqrt=17;
  Tan=18;
  Trunc=19;
  NullIf=20;
  RegexpMatch=21;
  BitLength=22;
  Btrim=23;
  CharacterLength=24;
  Chr=25;
  Concat=26;
  ConcatWithSeparator=27;
  DatePart=28;
  DateTrunc=29;
  InitCap=30;
  Left=31;
  Lpad=32;
  Lower=33;
  Ltrim=34;
  MD5=35;
  // NullIf=36;
  OctetLength=37;
  Random=38;
  RegexpReplace=39;
  Repeat=40;
  Replace=41;
  Reverse=42;
  Right=43;
  Rpad=44;
  Rtrim=45;
  // SHA224=46;
  // SHA256=47;
  // SHA384=48;
  // SHA512=49;
  SplitPart=50;
  StartsWith=51;
  Strpos=52;
  Substr=53;
  // ToHex=54;
  ToTimestamp=55;
  ToTimestampMillis=56;
  ToTimestampMicros=57;
  ToTimestampSeconds=58;
  Now=59;
  Translate=60;
  Trim=61;
  Upper=62;
  Coalesce=63;
  Expm1=64;
  Factorial=65;
  Hex=66;
  Power=67;
<<<<<<< HEAD
  IsNaN=69;
  FindInSet=81;
  Nvl=82;
  Nvl2=83;
  Least=84;
  Greatest=85;
=======
  Levenshtein=80;
>>>>>>> 15391928
  SparkExtFunctions=10000;
}

message PhysicalScalarFunctionNode {
  string name = 1;
  ScalarFunction fun = 2;
  repeated PhysicalExprNode args = 3;
  ArrowType return_type = 4;
}

message PhysicalTryCastNode {
  PhysicalExprNode expr = 1;
  ArrowType arrow_type = 2;
}

message PhysicalCastNode {
  PhysicalExprNode expr = 1;
  ArrowType arrow_type = 2;
}

message PhysicalNegativeNode {
  PhysicalExprNode expr = 1;
}

message PhysicalLikeExprNode {
  bool negated = 1;
  bool case_insensitive = 2;
  PhysicalExprNode expr = 3;
  PhysicalExprNode pattern = 4;
}

message PhysicalSCAndExprNode {
  PhysicalExprNode left = 1;
  PhysicalExprNode right = 2;
}

message PhysicalSCOrExprNode {
  PhysicalExprNode left = 1;
  PhysicalExprNode right = 2;
}

message PhysicalSparkUDFWrapperExprNode {
  bytes serialized = 1;
  ArrowType return_type = 2;
  bool return_nullable = 3;
  repeated PhysicalExprNode params = 4;
  string expr_string = 5;
}

message PhysicalSparkScalarSubqueryWrapperExprNode {
  bytes serialized = 1;
  ArrowType return_type = 2;
  bool return_nullable = 3;
}

message PhysicalGetIndexedFieldExprNode {
  PhysicalExprNode expr = 1;
  ScalarValue key = 2;
}

message PhysicalGetMapValueExprNode {
  PhysicalExprNode expr = 1;
  ScalarValue key = 2;
}

message PhysicalNamedStructExprNode {
  repeated PhysicalExprNode values = 1;
  ArrowType return_type = 2;
}

message StringStartsWithExprNode {
  PhysicalExprNode expr = 1;
  string prefix = 2;
}

message StringEndsWithExprNode {
  PhysicalExprNode expr = 1;
  string suffix = 2;
}

message StringContainsExprNode {
  PhysicalExprNode expr = 1;
  string infix = 2;
}

message RowNumExprNode {
}

message BloomFilterMightContainExprNode {
  string uuid = 1;
  PhysicalExprNode bloom_filter_expr = 2;
  PhysicalExprNode value_expr = 3;
}

message FilterExecNode {
  PhysicalPlanNode input = 1;
  repeated PhysicalExprNode expr = 2;
}

message FileRange {
  int64 start = 1;
  int64 end = 2;
}

message PartitionedFile {
  string path = 1;
  uint64 size = 2;
  uint64 last_modified_ns = 3;
  repeated ScalarValue partition_values = 4;
  FileRange range = 5;
}

message FileGroup {
  repeated PartitionedFile files = 1;
}

message ScanLimit {
  // wrap into a message to make it optional
  uint32 limit = 1;
}

message ColumnStats {
  ScalarValue min_value = 1;
  ScalarValue max_value = 2;
  uint32 null_count = 3;
  uint32 distinct_count = 4;
}

message Statistics {
  int64 num_rows = 1;
  int64 total_byte_size = 2;
  repeated ColumnStats column_stats = 3;
  bool is_exact = 4;
}

message FileScanExecConf {
  int64 num_partitions = 1;
  int64 partition_index = 2;
  FileGroup file_group = 3;
  Schema schema = 4;
  repeated uint32 projection = 6;
  ScanLimit limit = 7;
  Statistics statistics = 8;
  Schema partition_schema = 9;
}

message ParquetScanExecNode {
  FileScanExecConf base_conf = 1;
  repeated PhysicalExprNode pruning_predicates = 2;
  string fsResourceId = 3;
}

message OrcScanExecNode {
  FileScanExecConf base_conf = 1;
  repeated PhysicalExprNode pruning_predicates = 2;
  string fsResourceId = 3;
}

enum PartitionMode {
  COLLECT_LEFT = 0;
  PARTITIONED = 1;
}

message SortMergeJoinExecNode {
  Schema schema = 1;
  PhysicalPlanNode left = 2;
  PhysicalPlanNode right = 3;
  repeated JoinOn on = 4;
  repeated SortOptions sort_options = 5;
  JoinType join_type = 6;
}

message HashJoinExecNode {
  Schema schema = 1;
  PhysicalPlanNode left = 2;
  PhysicalPlanNode right = 3;
  repeated JoinOn on = 4;
  JoinType join_type = 5;
  JoinSide build_side = 6;
}

message BroadcastJoinBuildHashMapExecNode {
  PhysicalPlanNode input = 1;
  repeated PhysicalExprNode keys =2;
}

message BroadcastJoinExecNode {
  Schema schema = 1;
  PhysicalPlanNode left = 2;
  PhysicalPlanNode right = 3;
  repeated JoinOn on = 4;
  JoinType join_type = 5;
  JoinSide broadcast_side = 6;
  string cached_build_hash_map_id = 7;
}

message RenameColumnsExecNode {
  PhysicalPlanNode input = 1;
  repeated string renamed_column_names = 2;
}

message EmptyPartitionsExecNode {
  Schema schema = 1;
  uint32 num_partitions = 2;
}

enum JoinType {
  INNER = 0;
  LEFT = 1;
  RIGHT = 2;
  FULL = 3;
  SEMI = 4;
  ANTI = 5;
  EXISTENCE = 6;
}

message SortOptions {
  bool asc = 1;
  bool nulls_first = 2;
}
message PhysicalColumn {
  string name = 1;
  uint32 index = 2;
}

message BoundReference {
  uint64 index = 1;
  ArrowType data_type = 2;
  bool nullable = 3;
}

message JoinOn {
  PhysicalExprNode left = 1;
  PhysicalExprNode right = 2;
}

message ProjectionExecNode {
  PhysicalPlanNode input = 1;
  repeated PhysicalExprNode expr = 2;
  repeated string expr_name = 3;
  repeated ArrowType data_type = 4;
}

message UnionExecNode {
  repeated UnionInput input = 1;
  Schema schema = 2;
  uint32 num_partitions = 3;
  uint32 cur_partition = 4;
}

message UnionInput {
  PhysicalPlanNode input = 1;
  uint32 partition = 2;
}

message ShuffleWriterExecNode {
  PhysicalPlanNode input = 1;
  PhysicalRepartition output_partitioning = 2;
  string output_data_file = 3;
  string output_index_file = 4;
}

message RssShuffleWriterExecNode {
  PhysicalPlanNode input = 1;
  PhysicalRepartition output_partitioning = 2;
  string rss_partition_writer_resource_id = 3;
}

message WindowExecNode {
  PhysicalPlanNode input = 1;
  repeated WindowExprNode window_expr = 2;
  repeated PhysicalExprNode partition_spec = 3;
  repeated PhysicalExprNode order_spec = 4;
  WindowGroupLimit group_limit = 5;
  bool output_window_cols = 6;
}

message WindowExprNode {
  Field field = 1;
  ArrowType return_type = 1000;
  WindowFunctionType func_type = 2;
  WindowFunction window_func = 3;
  AggFunction agg_func = 4;
  repeated PhysicalExprNode children = 5;
}

enum WindowFunctionType {
  Window = 0;
  Agg = 1;
}

message WindowGroupLimit {
  uint32 k = 1;
}

message GenerateExecNode {
  PhysicalPlanNode input = 1;
  Generator generator = 2;
  repeated string required_child_output = 3;
  repeated Field generator_output = 4;
  bool outer = 5;
}

message Generator {
  GenerateFunction func = 1;
  GenerateUdtf udtf = 2;
  repeated PhysicalExprNode child = 3;
}

enum GenerateFunction {
  Explode = 0;
  PosExplode = 1;
  JsonTuple = 2;
  Udtf = 10000;
}

message GenerateUdtf {
  bytes serialized = 1;
  Schema return_schema = 2;
}

message ParquetSinkExecNode {
  PhysicalPlanNode input = 1;
  string fs_resource_id = 2;
  int32 num_dyn_parts = 3;
  repeated ParquetProp prop = 4;
}

message ParquetProp {
  string key = 1;
  string value = 2;
}

message IpcWriterExecNode {
  PhysicalPlanNode input = 1;
  string ipc_consumer_resource_id = 2;
}

message IpcReaderExecNode {
  uint32 num_partitions = 1;
  Schema schema = 2;
  string ipc_provider_resource_id = 3;
}

message DebugExecNode {
  PhysicalPlanNode input = 1;
  string debug_id = 2;
}

message SortExecNode {
  PhysicalPlanNode input = 1;
  repeated PhysicalExprNode expr = 2;
  FetchLimit fetch_limit = 3;
}

message FetchLimit {
  // wrap into a message to make it optional
  uint64 limit = 1;
}

message PhysicalRepartition {
  oneof RepartitionType {
    PhysicalSingleRepartition single_repartition = 1;
    PhysicalHashRepartition hash_repartition = 2;
    PhysicalRoundRobinRepartition round_robin_repartition = 3;
    PhysicalRangeRepartition range_repartition = 4;
  }
}

message PhysicalSingleRepartition {
  uint64 partition_count = 1;
}

message PhysicalHashRepartition {
  repeated PhysicalExprNode hash_expr = 1;
  uint64 partition_count = 2;
}

message PhysicalRoundRobinRepartition {
  uint64 partition_count = 1;
}

message PhysicalRangeRepartition {
  SortExecNode sort_expr = 1;
  uint64 partition_count = 2;
  repeated ScalarValue list_value = 3;
}



message JoinFilter {
  PhysicalExprNode expression = 1;
  repeated ColumnIndex column_indices = 2;
  Schema schema = 3;
}

message ColumnIndex {
  uint32 index = 1;
  JoinSide side = 2;
}

enum JoinSide {
  LEFT_SIDE = 0;
  RIGHT_SIDE = 1;
}

message AggExecNode {
  PhysicalPlanNode input = 1;
  AggExecMode exec_mode = 2;
  repeated PhysicalExprNode grouping_expr = 3;
  repeated PhysicalExprNode agg_expr = 4;
  repeated AggMode mode = 5;
  repeated string grouping_expr_name = 6;
  repeated string agg_expr_name = 7;
  uint64 initial_input_buffer_offset = 8;
  bool supports_partial_skipping = 9;
}

enum AggExecMode {
  HASH_AGG = 0;
  SORT_AGG = 1;
}

enum AggMode {
  PARTIAL = 0;
  PARTIAL_MERGE = 1;
  FINAL = 2;
}

message LimitExecNode {
  PhysicalPlanNode input = 1;
  uint64 limit = 2;
}

message FFIReaderExecNode {
  uint32 num_partitions = 1;
  Schema schema = 2;
  string export_iter_provider_resource_id = 3;
}

message CoalesceBatchesExecNode {
  PhysicalPlanNode input = 1;
  uint64 batch_size = 2;
}

message ExpandExecNode {
  PhysicalPlanNode input = 1;
  Schema schema = 2;
  repeated ExpandProjection projections = 3;
}

message ExpandProjection {
  repeated PhysicalExprNode expr = 1;

}
///////////////////////////////////////////////////////////////////////////////////////////////////
// Task related
///////////////////////////////////////////////////////////////////////////////////////////////////

// Unique identifier for a materialized partition of data
message PartitionId {
  uint32 stage_id = 2;
  uint32 partition_id = 4;
  uint64 task_id = 5;
}

message TaskDefinition {
  PartitionId task_id = 1;
  PhysicalPlanNode plan = 2;
  // Output partition for shuffle writer
  PhysicalRepartition output_partitioning = 3;
}

///////////////////////////////////////////////////////////////////////////////////////////////////
// Arrow Data Types
///////////////////////////////////////////////////////////////////////////////////////////////////

message Schema {
  repeated Field columns = 1;
}

message Field {
  // name of the field
  string name = 1;
  ArrowType arrow_type = 2;
  bool nullable = 3;
  // for complex data types like structs, unions
  repeated Field children = 4;
}

message FixedSizeBinary {
  int32 length = 1;
}

message Timestamp {
  TimeUnit time_unit = 1;
  string timezone = 2;
}

enum DateUnit {
  Day = 0;
  DateMillisecond = 1;
}

enum TimeUnit {
  Second = 0;
  Millisecond = 1;
  Microsecond = 2;
  Nanosecond = 3;
}

enum IntervalUnit {
  YearMonth = 0;
  DayTime = 1;
  MonthDayNano = 2;
}

message Decimal {
  uint64 whole = 1;
  int64 fractional = 2;
}

message List {
  Field field_type = 1;
}

message FixedSizeList {
  Field field_type = 1;
  int32 list_size = 2;
}

message Dictionary {
  ArrowType key = 1;
  ArrowType value = 2;
}

message Map {
  Field key_type = 1;
  Field value_type = 2;
}

message Struct {
  repeated Field sub_field_types = 1;
}

enum UnionMode {
  sparse = 0;
  dense = 1;
}

message Union {
  repeated Field union_types = 1;
  UnionMode union_mode = 2;
}

message ScalarValue {
  bytes ipc_bytes = 1;
}

// Contains all valid datafusion scalar type except for
// List
enum PrimitiveScalarType {
  BOOL = 0;     // arrow::Type::BOOL
  UINT8 = 1;    // arrow::Type::UINT8
  INT8 = 2;     // arrow::Type::INT8
  UINT16 = 3;   // represents arrow::Type fields in src/arrow/type.h
  INT16 = 4;
  UINT32 = 5;
  INT32 = 6;
  UINT64 = 7;
  INT64 = 8;
  FLOAT32 = 9;
  FLOAT64 = 10;
  UTF8 = 11;
  LARGE_UTF8 = 12;
  DATE32 = 13;
  NULL = 14;
  DECIMAL128 = 15;
  DATE64 = 16;
  TIMESTAMP_SECOND = 17;
  TIMESTAMP_MILLISECOND = 18;
  TIMESTAMP_MICROSECOND = 19;
  TIMESTAMP_NANOSECOND = 20;
  INTERVAL_YEARMONTH = 21;
  INTERVAL_DAYTIME = 22;
}

// Broke out into multiple message types so that type
// metadata did not need to be in separate message
//All types that are of the empty message types contain no additional metadata
// about the type
message ArrowType {
  oneof arrow_type_enum {
    EmptyMessage NONE = 1;     // arrow::Type::NA
    EmptyMessage BOOL =  2;     // arrow::Type::BOOL
    EmptyMessage UINT8 = 3;    // arrow::Type::UINT8
    EmptyMessage INT8 =  4;     // arrow::Type::INT8
    EmptyMessage UINT16 =5;   // represents arrow::Type fields in src/arrow/type.h
    EmptyMessage INT16 = 6;
    EmptyMessage UINT32 =7;
    EmptyMessage INT32 = 8;
    EmptyMessage UINT64 =9;
    EmptyMessage INT64 =10 ;
    EmptyMessage FLOAT16 =11 ;
    EmptyMessage FLOAT32 =12 ;
    EmptyMessage FLOAT64 =13 ;
    EmptyMessage UTF8 =14 ;
    EmptyMessage LARGE_UTF8 = 32;
    EmptyMessage BINARY =15 ;
    int32 FIXED_SIZE_BINARY =16 ;
    EmptyMessage LARGE_BINARY = 31;
    EmptyMessage DATE32 =17 ;
    EmptyMessage DATE64 =18 ;
    TimeUnit DURATION = 19;
    Timestamp TIMESTAMP =20 ;
    TimeUnit TIME32 =21 ;
    TimeUnit TIME64 =22 ;
    IntervalUnit INTERVAL =23 ;
    Decimal DECIMAL =24 ;
    List LIST =25;
    List LARGE_LIST = 26;
    FixedSizeList FIXED_SIZE_LIST = 27;
    Struct STRUCT =28;
    Union UNION =29;
    Dictionary DICTIONARY =30;
    Map MAP =33;
  }
}

//Useful for representing an empty enum variant in rust
// E.G. enum example{One, Two(i32)}
// maps to
// message example{
//    oneof{
//        EmptyMessage One = 1;
//        i32 Two = 2;
//   }
//}
message EmptyMessage{}<|MERGE_RESOLUTION|>--- conflicted
+++ resolved
@@ -267,16 +267,13 @@
   Factorial=65;
   Hex=66;
   Power=67;
-<<<<<<< HEAD
   IsNaN=69;
+  Levenshtein=80;
   FindInSet=81;
   Nvl=82;
   Nvl2=83;
   Least=84;
   Greatest=85;
-=======
-  Levenshtein=80;
->>>>>>> 15391928
   SparkExtFunctions=10000;
 }
 
