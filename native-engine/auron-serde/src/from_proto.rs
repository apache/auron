--- conflicted
+++ resolved
@@ -815,12 +815,9 @@
             ScalarFunction::Rpad => f::unicode::rpad(),
             ScalarFunction::SplitPart => f::string::split_part(),
             ScalarFunction::StartsWith => f::string::starts_with(),
-<<<<<<< HEAD
+            ScalarFunction::Levenshtein => f::string::levenshtein(),
+
             ScalarFunction::FindInSet => f::unicode::find_in_set(),
-=======
-            ScalarFunction::Levenshtein => f::string::levenshtein(),
-
->>>>>>> 15391928
             ScalarFunction::Strpos => f::unicode::strpos(),
             ScalarFunction::Substr => f::unicode::substr(),
             // ScalarFunction::ToHex => f::string::to_hex(),
