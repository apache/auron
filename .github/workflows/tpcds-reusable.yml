--- conflicted
+++ resolved
@@ -83,13 +83,8 @@
       - name: Cargo test
         run: cargo +nightly test --workspace --all-features
 
-<<<<<<< HEAD
       - name: Build ${{ inputs.sparkver }}_${{ inputs.scalaver }} jdk-${{ inputs.javaver }}
-        run: mvn package -Ppre -P${{ inputs.sparkver }} -Pscala-${{ inputs.scalaver }} -Pjdk-${{ inputs.javaver }}
-=======
-      - name: Build ${{ inputs.sparkver }} jdk-${{ inputs.javaver }}
-        run: ./build/mvn package -Ppre -P${{ inputs.sparkver }} -Pjdk-${{ inputs.javaver }}
->>>>>>> 371c585f
+        run: ./build/mvn package -Ppre -P${{ inputs.sparkver }} -Pscala-${{ inputs.scalaver }} -Pjdk-${{ inputs.javaver }}
 
       - name: Upload ${{ inputs.sparkver }}_${{ inputs.scalaver }} jdk-${{ inputs.javaver }}
         uses: actions/upload-artifact@v4
