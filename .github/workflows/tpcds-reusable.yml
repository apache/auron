name: TPC-DS Reusable

on:
  workflow_call:
    inputs:
      sparkver:
        required: true
        type: string
      sparkurl:
        required: true
        type: string
      javaver:
        required: false
        type: string
        default: '8'
      scalaver:
        required: false
        type: string
        default: '2.12'

jobs:
  build-validator:
    name: Build Validator
    runs-on: ubuntu-latest
    steps:
      - uses: actions/cache@v4
        id: cache-tpcds-validator
        with:
          key: tpcds-validator_${{ inputs.scalaver }}
          path: target/tpcds-validator_${{ inputs.scalaver }}-0.1.0-SNAPSHOT-with-dependencies.jar

      - uses: actions/checkout@v4
        if: steps.cache-tpcds-validator.outputs.cache-hit != 'true'
        with:
          repository: blaze-init/tpcds-validator

      - uses: actions/setup-java@v4
        if: steps.cache-tpcds-validator.outputs.cache-hit != 'true'
        with:
          distribution: 'adopt-hotspot'
          java-version: ${{ inputs.javaver }}
          cache: 'maven'

      - name: Build
        if: steps.cache-tpcds-validator.outputs.cache-hit != 'true'
        run: ./build/mvn package -DskipTests -Pscala-${{ inputs.scalaver }}

      - name: Upload Artifact
        uses: actions/upload-artifact@v4
        with:
          name: tpcds-validator-${{ inputs.sparkver }}_${{ inputs.scalaver }}-jdk-${{ inputs.javaver }}
          path: target/tpcds-validator_${{ inputs.scalaver }}-0.1.0-SNAPSHOT-with-dependencies.jar
          overwrite: true

  build-blaze-jar:
    name: Build Blaze JAR
    runs-on: ubuntu-latest
    steps:
      - uses: actions/checkout@v4
      - uses: actions/setup-java@v4
        with:
          distribution: 'adopt-hotspot'
          java-version: ${{ inputs.javaver }}
          cache: 'maven'

      - uses: arduino/setup-protoc@v2
        with:
          version: "21.7"
          repo-token: ${{ secrets.GITHUB_TOKEN }}

      - uses: actions-rust-lang/setup-rust-toolchain@v1
        with:
          toolchain: nightly
          rustflags: --allow warnings -C target-feature=+aes
          components:
            cargo
            rustfmt

      - name: Rustfmt Check
        uses: actions-rust-lang/rustfmt@v1

      - name: Cargo test
        run: cargo +nightly test --workspace --all-features

<<<<<<< HEAD
      - name: Build ${{ inputs.sparkver }}_${{ inputs.scalaver }} jdk-${{ inputs.javaver }}
        run: ./build/mvn package -Ppre -P${{ inputs.sparkver }} -Pscala-${{ inputs.scalaver }} -Pjdk-${{ inputs.javaver }}
=======
      - name: Build ${{ inputs.sparkver }} jdk-${{ inputs.javaver }}
        run: |
          sed -i 's/opt-level = 1/opt-level = 0/g' Cargo.toml # use opt-level 0
          rm -f .build-checksum_*.cache
          build/mvn package -Ppre -P${{ inputs.sparkver }} -Pjdk-${{ inputs.javaver }}
>>>>>>> 2b15738a

      - name: Upload ${{ inputs.sparkver }}_${{ inputs.scalaver }} jdk-${{ inputs.javaver }}
        uses: actions/upload-artifact@v4
        with:
          name: blaze-engine-${{ inputs.sparkver }}_${{ inputs.scalaver }}-jdk-${{ inputs.javaver }}
          path: target/blaze-engine-${{ inputs.sparkver }}_${{ inputs.scalaver }}-pre-*-SNAPSHOT.jar
          overwrite: true

  run-tpcds-test:
    name: Run TPC-DS test ${{ matrix.query }}
    needs: [build-validator, build-blaze-jar]
    runs-on: ubuntu-latest
    strategy:
      fail-fast: false
      matrix:
        query: [
          'q1,q2,q3,q4,q5,q6,q7,q8,q9',
          'q10,q11,q12,q13,q14a,q14b,q15,q16,q17,q18,q19',
          'q20,q21,q22,q23a,q23b,q24a,q24b,q25,q26,q27,q28,q29',
          'q31,q33,q34,q35,q36,q37,q38,q39a,q39b',
          'q40,q41,q42,q43,q44,q45,q46,q47,q48,q49',
          'q50,q51,q52,q53,q54,q55,q56,q57,q58,q59',
          'q60,q61,q62,q63,q64,q65,q66,q67,q68,q69',
          'q70,q71,q72,q73,q74,q75,q76,q77,q78,q79',
          'q80,q81,q82,q83,q84,q85,q86,q87,q88,q89',
          'q90,q91,q92,q93,q94,q95,q96,q97,q98,q99'
        ]
    steps:
      - uses: actions/checkout@v4

      - uses: actions/cache@v4
        id: cache-spark-bin
        with:
          path: spark-bin-${{ inputs.sparkver }}_${{ inputs.scalaver }}
          key: spark-bin-${{ inputs.sparkver }}_${{ inputs.scalaver }}

      - name: Setup ${{ inputs.sparkver }}
        id: setup-spark-bin
        if: steps.cache-spark-bin.outputs.cache-hit != 'true'
        run: |
          wget -c ${{ inputs.sparkurl }}
          mkdir -p spark-bin-${{ inputs.sparkver }}_${{ inputs.scalaver }}
          cd spark-bin-${{ inputs.sparkver }}_${{ inputs.scalaver }} && tar -xf ../spark-*.tgz --strip-component=1

      - uses: actions/download-artifact@v4
        with:
          name: blaze-engine-${{ inputs.sparkver }}_${{ inputs.scalaver }}-jdk-${{ inputs.javaver }}

      - uses: actions/download-artifact@v4
        with:
          name: tpcds-validator-${{ inputs.sparkver }}_${{ inputs.scalaver }}-jdk-${{ inputs.javaver }}

      - name: Checkout TPC-DS Data
        uses: actions/checkout@v4
        with:
          repository: blaze-init/tpcds_1g
          path: dev/tpcds_1g

      - name: Install Blaze JAR
        run: |
          ls -la
          cp blaze-engine-*${{ inputs.sparkver }}_${{ inputs.scalaver }}*.jar spark-bin-${{ inputs.sparkver }}_${{ inputs.scalaver }}/jars/

      - uses: actions/setup-java@v4
        with:
          distribution: 'adopt-hotspot'
          java-version: ${{ inputs.javaver }}
          cache: 'maven'

      - name: Run
        run: |
          ls -la
          export RUST_LOG=ERROR
          export RUST_BACKTRACE=1
          export SCALA_VERSION=${{ inputs.scalaver }}
          SPARK_HOME=spark-bin-${{ inputs.sparkver }}_${{ inputs.scalaver }} dev/run-tpcds-test \
            --data-location dev/tpcds_1g \
            --query-filter ${{ matrix.query }}<|MERGE_RESOLUTION|>--- conflicted
+++ resolved
@@ -82,16 +82,11 @@
       - name: Cargo test
         run: cargo +nightly test --workspace --all-features
 
-<<<<<<< HEAD
       - name: Build ${{ inputs.sparkver }}_${{ inputs.scalaver }} jdk-${{ inputs.javaver }}
-        run: ./build/mvn package -Ppre -P${{ inputs.sparkver }} -Pscala-${{ inputs.scalaver }} -Pjdk-${{ inputs.javaver }}
-=======
-      - name: Build ${{ inputs.sparkver }} jdk-${{ inputs.javaver }}
         run: |
           sed -i 's/opt-level = 1/opt-level = 0/g' Cargo.toml # use opt-level 0
           rm -f .build-checksum_*.cache
-          build/mvn package -Ppre -P${{ inputs.sparkver }} -Pjdk-${{ inputs.javaver }}
->>>>>>> 2b15738a
+          ./build/mvn package -Ppre -P${{ inputs.sparkver }} -Pscala-${{ inputs.scalaver }} -Pjdk-${{ inputs.javaver }}
 
       - name: Upload ${{ inputs.sparkver }}_${{ inputs.scalaver }} jdk-${{ inputs.javaver }}
         uses: actions/upload-artifact@v4
