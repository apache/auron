name: TPC-DS

on:
  workflow_dispatch:
  pull_request:

concurrency:
  group: ${{ github.workflow }}-${{ github.event.pull_request.number || github.ref }}
  cancel-in-progress: ${{ github.event_name == 'pull_request' }}

jobs:
  test-spark-30:
    name: Test spark-3.0
    uses: ./.github/workflows/tpcds-reusable.yml
    with:
      sparkver: spark-3.0
      sparkurl: https://mirrors.huaweicloud.com/apache/spark/spark-3.0.3/spark-3.0.3-bin-hadoop2.7.tgz

  test-spark-31:
    name: Test spark-3.1
    uses: ./.github/workflows/tpcds-reusable.yml
    with:
      sparkver: spark-3.1
      sparkurl: https://mirrors.huaweicloud.com/apache/spark/spark-3.1.3/spark-3.1.3-bin-hadoop2.7.tgz

  test-spark-32:
    name: Test spark-3.2
    uses: ./.github/workflows/tpcds-reusable.yml
    with:
      sparkver: spark-3.2
      sparkurl: https://mirrors.huaweicloud.com/apache/spark/spark-3.2.4/spark-3.2.4-bin-hadoop2.7.tgz

  test-spark-33:
    name: Test spark-3.3
    uses: ./.github/workflows/tpcds-reusable.yml
    with:
      sparkver: spark-3.3
      sparkurl: https://mirrors.huaweicloud.com/apache/spark/spark-3.3.4/spark-3.3.4-bin-hadoop3.tgz

  test-spark-34:
    name: Test spark-3.4
    uses: ./.github/workflows/tpcds-reusable.yml
    with:
      sparkver: spark-3.4
      sparkurl: https://mirrors.huaweicloud.com/apache/spark/spark-3.4.3/spark-3.4.3-bin-hadoop3.tgz

  test-spark-35:
    name: Test spark-3.5 JDK8
    uses: ./.github/workflows/tpcds-reusable.yml
    with:
      sparkver: spark-3.5
      sparkurl: https://archive.apache.org/dist/spark/spark-3.5.6/spark-3.5.6-bin-hadoop3.tgz
      javaver: '8'

  test-spark-35-jdk11:
    name: Test spark-3.5 JDK11
    uses: ./.github/workflows/tpcds-reusable.yml
    with:
      sparkver: spark-3.5
      sparkurl: https://archive.apache.org/dist/spark/spark-3.5.6/spark-3.5.6-bin-hadoop3.tgz
      javaver: '11'

  test-spark-35-jdk17-scala-2-12:
    name: Test spark-3.5 JDK17 Scala-2.12
    uses: ./.github/workflows/tpcds-reusable.yml
    with:
      sparkver: spark-3.5
<<<<<<< HEAD
      sparkurl: https://archive.apache.org/dist/spark/spark-3.5.5/spark-3.5.5-bin-hadoop3.tgz
      javaver: '17'
      scalaver: '2.12'

  test-spark-35-jdk17-scala-2-13:
    name: Test spark-3.5 JDK17 Scala-2.13
    uses: ./.github/workflows/tpcds-reusable.yml
    with:
      sparkver: spark-3.5
      sparkurl: https://archive.apache.org/dist/spark/spark-3.5.5/spark-3.5.5-bin-hadoop3-scala2.13.tgz
      javaver: '17'
      scalaver: '2.13'
=======
      sparkurl: https://archive.apache.org/dist/spark/spark-3.5.6/spark-3.5.6-bin-hadoop3.tgz
      javaver: '17'
>>>>>>> 85e30f82
<|MERGE_RESOLUTION|>--- conflicted
+++ resolved
@@ -65,8 +65,7 @@
     uses: ./.github/workflows/tpcds-reusable.yml
     with:
       sparkver: spark-3.5
-<<<<<<< HEAD
-      sparkurl: https://archive.apache.org/dist/spark/spark-3.5.5/spark-3.5.5-bin-hadoop3.tgz
+      sparkurl: https://archive.apache.org/dist/spark/spark-3.5.6/spark-3.5.6-bin-hadoop3.tgz
       javaver: '17'
       scalaver: '2.12'
 
@@ -77,8 +76,4 @@
       sparkver: spark-3.5
       sparkurl: https://archive.apache.org/dist/spark/spark-3.5.5/spark-3.5.5-bin-hadoop3-scala2.13.tgz
       javaver: '17'
-      scalaver: '2.13'
-=======
-      sparkurl: https://archive.apache.org/dist/spark/spark-3.5.6/spark-3.5.6-bin-hadoop3.tgz
-      javaver: '17'
->>>>>>> 85e30f82
+      scalaver: '2.13'