#!/usr/bin/env bash

#
# Copyright 2022 The Blaze Authors
#
# Licensed under the Apache License, Version 2.0 (the "License");
# you may not use this file except in compliance with the License.
# You may obtain a copy of the License at
#
#     http://www.apache.org/licenses/LICENSE-2.0
#
# Unless required by applicable law or agreed to in writing, software
# distributed under the License is distributed on an "AS IS" BASIS,
# WITHOUT WARRANTIES OR CONDITIONS OF ANY KIND, either express or implied.
# See the License for the specific language governing permissions and
# limitations under the License.
#
set -ex

PROJECT_DIR="$(cd "`dirname "$0"`/.."; pwd)"

CHECK="false"
while (( "$#" )); do
    case $1 in
      --check)
        CHECK="true"
        ;;
    esac
  shift
done

sparkver=(spark-3.0 spark-3.1 spark-3.2 spark-3.3 spark-3.4 spark-3.5)
SCALA_PROFILE=scala-2.12

MODE=pre
for ver in ${sparkver[@]}
do
  SHIM=$ver
  if [[ "$CHECK" == "true" ]]; then
<<<<<<< HEAD
    mvn spotless:check compile test-compile scalafix:scalafix -Dscalafix.mode=CHECK -Dscalafix.skipTest=true -DskipBuildNative -P"${SHIM}" -P"${MODE}" -P"${SCALA_PROFILE}"
  else
    mvn spotless:apply compile test-compile scalafix:scalafix -DskipBuildNative -P"${SHIM}" -P"${MODE}" -P"${SCALA_PROFILE}"
=======
    ${PROJECT_DIR}/build/mvn spotless:check compile test-compile scalafix:scalafix -Dscalafix.mode=CHECK -Dscalafix.skipTest=true -DskipBuildNative -P"${SHIM}" -P"${MODE}"
  else
    ${PROJECT_DIR}/build/mvn spotless:apply compile test-compile scalafix:scalafix -DskipBuildNative -P"${SHIM}" -P"${MODE}"
>>>>>>> 371c585f
  fi
done

# check or format the rust code
if [[ "$CHECK" == "true" ]]; then
  cargo fmt --check
else
  cargo fmt --all -q --
fi<|MERGE_RESOLUTION|>--- conflicted
+++ resolved
@@ -37,15 +37,9 @@
 do
   SHIM=$ver
   if [[ "$CHECK" == "true" ]]; then
-<<<<<<< HEAD
-    mvn spotless:check compile test-compile scalafix:scalafix -Dscalafix.mode=CHECK -Dscalafix.skipTest=true -DskipBuildNative -P"${SHIM}" -P"${MODE}" -P"${SCALA_PROFILE}"
+    ${PROJECT_DIR}/build/mvn spotless:check compile test-compile scalafix:scalafix -Dscalafix.mode=CHECK -Dscalafix.skipTest=true -DskipBuildNative -P"${SHIM}" -P"${MODE}" -P"${SCALA_PROFILE}"
   else
-    mvn spotless:apply compile test-compile scalafix:scalafix -DskipBuildNative -P"${SHIM}" -P"${MODE}" -P"${SCALA_PROFILE}"
-=======
-    ${PROJECT_DIR}/build/mvn spotless:check compile test-compile scalafix:scalafix -Dscalafix.mode=CHECK -Dscalafix.skipTest=true -DskipBuildNative -P"${SHIM}" -P"${MODE}"
-  else
-    ${PROJECT_DIR}/build/mvn spotless:apply compile test-compile scalafix:scalafix -DskipBuildNative -P"${SHIM}" -P"${MODE}"
->>>>>>> 371c585f
+    ${PROJECT_DIR}/build/mvn spotless:apply compile test-compile scalafix:scalafix -DskipBuildNative -P"${SHIM}" -P"${MODE}" -P"${SCALA_PROFILE}"
   fi
 done
 
