--- conflicted
+++ resolved
@@ -34,17 +34,12 @@
   }
 
   override protected def beforeAll(): Unit = {
-<<<<<<< HEAD
-    val eventLogDir = Utils.createTempDir("/tmp/spark-events")
-    super.beforeAll()
-=======
     testDir = Utils.createTempDir(namePrefix = "spark-events")
     super.beforeAll()
   }
 
   override protected def afterAll(): Unit = {
     Utils.deleteRecursively(testDir)
->>>>>>> 58fa81fc
   }
 
   test("test build info in spark UI ") {
