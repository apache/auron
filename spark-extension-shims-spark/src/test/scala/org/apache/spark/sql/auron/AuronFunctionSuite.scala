/*
 * Licensed to the Apache Software Foundation (ASF) under one or more
 * contributor license agreements.  See the NOTICE file distributed with
 * this work for additional information regarding copyright ownership.
 * The ASF licenses this file to You under the Apache License, Version 2.0
 * (the "License"); you may not use this file except in compliance with
 * the License.  You may obtain a copy of the License at
 *
 *    http://www.apache.org/licenses/LICENSE-2.0
 *
 * Unless required by applicable law or agreed to in writing, software
 * distributed under the License is distributed on an "AS IS" BASIS,
 * WITHOUT WARRANTIES OR CONDITIONS OF ANY KIND, either express or implied.
 * See the License for the specific language governing permissions and
 * limitations under the License.
 */
package org.apache.spark.sql.auron

import org.apache.spark.sql.Row
import org.apache.spark.sql.execution.adaptive.AdaptiveSparkPlanHelper

import org.apache.auron.util.AuronTestUtils

class AuronFunctionSuite
    extends org.apache.spark.sql.QueryTest
    with BaseAuronSQLSuite
    with AdaptiveSparkPlanHelper {

  test("sum function with float input") {
    if (AuronTestUtils.isSparkV31OrGreater) {
      withTable("t1") {
        sql("create table t1 using parquet as select 1.0f as c1")
        val df = sql("select sum(c1) from t1")
        checkAnswer(df, Seq(Row(1.0)))
      }
    }
  }

  test("sha2 function") {
    withTable("t1") {
      sql("create table t1 using parquet as select 'spark' as c1, '3.x' as version")
      val functions =
        """
          |select
          |  sha2(concat(c1, version), 256) as sha0,
          |  sha2(concat(c1, version), 256) as sha256,
          |  sha2(concat(c1, version), 224) as sha224,
          |  sha2(concat(c1, version), 384) as sha384,
          |  sha2(concat(c1, version), 512) as sha512
          |from t1
          |""".stripMargin
      val df = sql(functions)
      checkAnswer(
        df,
        Seq(
          Row(
            "562d20689257f3f3a04ee9afb86d0ece2af106cf6c6e5e7d266043088ce5fbc0",
            "562d20689257f3f3a04ee9afb86d0ece2af106cf6c6e5e7d266043088ce5fbc0",
            "d0c8e9ccd5c7b3fdbacd2cfd6b4d65ca8489983b5e8c7c64cd77b634",
            "77c1199808053619c29e9af2656e1ad2614772f6ea605d5757894d6aec2dfaf34ff6fd662def3b79e429e9ae5ecbfed1",
            "c4e27d35517ca62243c1f322d7922dac175830be4668e8a1cf3befdcd287bb5b6f8c5f041c9d89e4609c8cfa242008c7c7133af1685f57bac9052c1212f1d089")))
    }
  }

  test("spark hash function") {
    withTable("t1") {
      sql("create table t1 using parquet as select array(1, 2) as arr")
      val functions =
        """
          |select hash(arr) from t1
          |""".stripMargin
      val df = sql(functions)
      checkAnswer(df, Seq(Row(-222940379)))
    }
  }

  test("expm1 function") {
    withTable("t1") {
      sql("create table t1(c1 double) using parquet")
      sql("insert into t1 values(0.0), (1.1), (2.2)")
      val df = sql("select expm1(c1) from t1")
      checkAnswer(df, Seq(Row(0.0), Row(2.0041660239464334), Row(8.025013499434122)))
    }
  }

  test("factorial function") {
    withTable("t1") {
      sql("create table t1(c1 int) using parquet")
      sql("insert into t1 values(5)")
      val df = sql("select factorial(c1) from t1")
      checkAnswer(df, Seq(Row(120)))
    }
  }

  test("hex function") {
    withTable("t1") {
      sql("create table t1(c1 int, c2 string) using parquet")
      sql("insert into t1 values(17, 'Spark SQL')")
      val df = sql("select hex(c1), hex(c2) from t1")
      checkAnswer(df, Seq(Row("11", "537061726B2053514C")))
    }
  }

  test("stddev_samp function with UDAF fallback") {
    withSQLConf("spark.auron.udafFallback.enable" -> "true") {
      withTable("t1") {
        sql("create table t1(c1 double) using parquet")
        sql("insert into t1 values(10.0), (20.0), (30.0), (31.0), (null)")
        val df = sql("select stddev_samp(c1) from t1")
        checkAnswer(df, Seq(Row(9.844626283748239)))
      }
    }
  }

  test("regexp_extract function with UDF failback") {
    withTable("t1") {
      sql("create table t1(c1 string) using parquet")
      sql("insert into t1 values('Auron Spark SQL')")
      val df = sql("select regexp_extract(c1, '^A(.*)L$', 1) from t1")
      checkAnswer(df, Seq(Row("uron Spark SQ")))
    }
  }

  test("round function with varying scales for intPi") {
    withTable("t2") {
      sql("CREATE TABLE t2 (c1 INT) USING parquet")

      val intPi: Int = 314159265
      sql(s"INSERT INTO t2 VALUES($intPi)")

      val scales = -6 to 6
      val expectedResults = Map(
        -6 -> 314000000,
        -5 -> 314200000,
        -4 -> 314160000,
        -3 -> 314159000,
        -2 -> 314159300,
        -1 -> 314159270,
        0 -> 314159265,
        1 -> 314159265,
        2 -> 314159265,
        3 -> 314159265,
        4 -> 314159265,
        5 -> 314159265,
        6 -> 314159265)

      scales.foreach { scale =>
        val df = sql(s"SELECT round(c1, $scale) AS xx FROM t2")
        val expected = expectedResults(scale)
        checkAnswer(df, Seq(Row(expected)))
      }
    }
  }

  test("round function with varying scales for doublePi") {
    withTable("t1") {
      sql("create table t1(c1 double) using parquet")

      val doublePi: Double = math.Pi
      sql(s"insert into t1 values($doublePi)")
      val scales = -6 to 6
      val expectedResults = Map(
        -6 -> 0.0,
        -5 -> 0.0,
        -4 -> 0.0,
        -3 -> 0.0,
        -2 -> 0.0,
        -1 -> 0.0,
        0 -> 3.0,
        1 -> 3.1,
        2 -> 3.14,
        3 -> 3.142,
        4 -> 3.1416,
        5 -> 3.14159,
        6 -> 3.141593)

      scales.foreach { scale =>
        val df = sql(s"select round(c1, $scale) from t1")
        val expected = expectedResults(scale)
        checkAnswer(df, Seq(Row(expected)))
      }
    }
  }

  test("round function with varying scales for floatPi") {
    withTable("t1") {
      sql("CREATE TABLE t1 (c1 FLOAT) USING parquet")

      val floatPi: Float = 3.1415f
      sql(s"INSERT INTO t1 VALUES($floatPi)")

      val scales = -6 to 6
      val expectedResults = Map(
        -6 -> 0.0f,
        -5 -> 0.0f,
        -4 -> 0.0f,
        -3 -> 0.0f,
        -2 -> 0.0f,
        -1 -> 0.0f,
        0 -> 3.0f,
        1 -> 3.1f,
        2 -> 3.14f,
        3 -> 3.142f,
        4 -> 3.1415f,
        5 -> 3.1415f,
        6 -> 3.1415f)

      scales.foreach { scale =>
        val df = sql(s"select round(c1, $scale) from t1")
        val expected = expectedResults(scale)
        checkAnswer(df, Seq(Row(expected)))
      }
    }
  }

  test("round function with varying scales for shortPi") {
    withTable("t1") {
      sql("CREATE TABLE t1 (c1 SMALLINT) USING parquet")

      val shortPi: Short = 31415
      sql(s"INSERT INTO t1 VALUES($shortPi)")

      val scales = -6 to 6
      val expectedResults = Map(
        -6 -> 0.toShort,
        -5 -> 0.toShort,
        -4 -> 30000.toShort,
        -3 -> 31000.toShort,
        -2 -> 31400.toShort,
        -1 -> 31420.toShort,
        0 -> 31415.toShort,
        1 -> 31415.toShort,
        2 -> 31415.toShort,
        3 -> 31415.toShort,
        4 -> 31415.toShort,
        5 -> 31415.toShort,
        6 -> 31415.toShort)

      scales.foreach { scale =>
        val df = sql(s"SELECT round(c1, $scale) FROM t1")
        val expected = expectedResults(scale)
        checkAnswer(df, Seq(Row(expected)))
      }
    }
  }

  test("round function with varying scales for longPi") {
    withTable("t1") {
      sql("CREATE TABLE t1 (c1 BIGINT) USING parquet")

      val longPi: Long = 31415926535897932L
      sql(s"INSERT INTO t1 VALUES($longPi)")

      val scales = -6 to 6
      val expectedResults = Map(
        -6 -> 31415926536000000L,
        -5 -> 31415926535900000L,
        -4 -> 31415926535900000L,
        -3 -> 31415926535898000L,
        -2 -> 31415926535897900L,
        -1 -> 31415926535897930L,
        0 -> 31415926535897932L,
        1 -> 31415926535897932L,
        2 -> 31415926535897932L,
        3 -> 31415926535897932L,
        4 -> 31415926535897932L,
        5 -> 31415926535897932L,
        6 -> 31415926535897932L)

      scales.foreach { scale =>
        val df = sql(s"SELECT round(c1, $scale) FROM t1")
        val expected = expectedResults(scale)
        checkAnswer(df, Seq(Row(expected)))
      }
    }
  }

  test("pow and power functions should return identical results") {
    withTable("t1") {
      sql("create table t1 using parquet as select 2 as base, 3 as exponent")

      val functions =
        """
          |select
          |  power(base, exponent) as power_result,
          |  pow(base, exponent) as pow_result
          |from t1
            """.stripMargin

      val df = sql(functions)

      checkAnswer(df, Seq(Row(8.0, 8.0)))
    }
  }

  test("pow/power should accept mixed numeric types and return double") {
    val df = sql("select pow(2, 3.0), pow(2.0, 3), power(1.5, 2)")
    checkAnswer(df, Seq(Row(8.0, 8.0, 2.25)))
  }

  test("pow: zero base with negative exponent yields +infinity") {
    val df = sql("select pow(0.0, -2.5), power(0.0, -3)")
    // Spark prints Infinity as Double.PositiveInfinity
    checkAnswer(df, Seq(Row(Double.PositiveInfinity, Double.PositiveInfinity)))
  }

  test("pow: zero to the zero equals one") {
    val df = sql("select pow(0.0, 0.0)")
    checkAnswer(df, Seq(Row(1.0)))
  }

  test("pow: negative base with fractional exponent is NaN") {
    val df = sql("select pow(-2, 0.5)")
    assert(df.collect().head.getDouble(0).isNaN)
  }

  test("pow null propagation") {
    val df = sql("select pow(null, 2), power(2, null), pow(null, null)")
    val row = df.collect().head
    assert(row.isNullAt(0) && row.isNullAt(1) && row.isNullAt(2))
  }

<<<<<<< HEAD
  test("test function nvl2") {
    withTable("t1") {
      sql(
        "create table t1 using parquet as select 'base'" +
          " as base, 3 as exponent")
      val functions =
        """
          |select
          |  nvl2(null, base, exponent), nvl2(4, base, exponent)
          |from t1
                      """.stripMargin

      val df = sql(functions)
      checkAnswer(df, Seq(Row("base", 3)))
    }
  }

  test("test function nvl") {
    withTable("t1") {
      sql(
        "create table t1 using parquet as select 'base'" +
          " as base, 3 as exponent")
      val functions =
        """
          |select
          |  nvl(null, base), base, nvl(4, exponent)
          |from t1
                    """.stripMargin

      val df = sql(functions)
      checkAnswer(df, Seq(Row("base", "base", 4)))
    }
  }

  test("test function IsNaN") {
    withTable("t1") {
      sql(
        "create table test_is_nan using parquet as select cast('NaN' as double) as c1, cast('NaN' as float) as c2, log(-3) as c3, cast(null as double) as c4, 5.5f as c5")
      val functions =
        """
          |select
          |    isnan(c1),
          |    isnan(c2),
          |    isnan(c3),
          |    isnan(c4),
          |    isnan(c5)
          |from
          |    test_is_nan
=======
  test("test function Levenshtein") {
    withTable("t1") {
      sql(
        "create table test_levenshtein using parquet as select '' as a, 'abc' as b, 'kitten' as c, 'frog' as d, '千世' as i, '世界千世' as j")
      val functions =
        """
          |select
          |   levenshtein(null, a),
          |   levenshtein(a, null),
          |   levenshtein(a, a),
          |   levenshtein(b, b),
          |   levenshtein(c, 'sitting'),
          |   levenshtein(d, 'fog'),
          |   levenshtein(i, 'fog'),
          |   levenshtein(j, '大a界b')
          |from test_levenshtein
>>>>>>> 15391928
        """.stripMargin

      val df = sql(functions)
      df.show()
<<<<<<< HEAD
      checkAnswer(df, Seq(Row(true, true, false, false, false)))
=======
      checkAnswer(df, Seq(Row(null, null, 0, 0, 3, 1, 3, 4)))
>>>>>>> 15391928
    }
  }
}<|MERGE_RESOLUTION|>--- conflicted
+++ resolved
@@ -320,7 +320,6 @@
     assert(row.isNullAt(0) && row.isNullAt(1) && row.isNullAt(2))
   }
 
-<<<<<<< HEAD
   test("test function nvl2") {
     withTable("t1") {
       sql(
@@ -369,7 +368,14 @@
           |    isnan(c5)
           |from
           |    test_is_nan
-=======
+        """.stripMargin
+
+      val df = sql(functions)
+      df.show()
+      checkAnswer(df, Seq(Row(true, true, false, false, false)))
+    }
+  }
+
   test("test function Levenshtein") {
     withTable("t1") {
       sql(
@@ -386,16 +392,11 @@
           |   levenshtein(i, 'fog'),
           |   levenshtein(j, '大a界b')
           |from test_levenshtein
->>>>>>> 15391928
         """.stripMargin
 
       val df = sql(functions)
       df.show()
-<<<<<<< HEAD
-      checkAnswer(df, Seq(Row(true, true, false, false, false)))
-=======
       checkAnswer(df, Seq(Row(null, null, 0, 0, 3, 1, 3, 4)))
->>>>>>> 15391928
     }
   }
 }