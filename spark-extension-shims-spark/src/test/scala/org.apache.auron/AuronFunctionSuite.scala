/*
 * Licensed to the Apache Software Foundation (ASF) under one or more
 * contributor license agreements.  See the NOTICE file distributed with
 * this work for additional information regarding copyright ownership.
 * The ASF licenses this file to You under the Apache License, Version 2.0
 * (the "License"); you may not use this file except in compliance with
 * the License.  You may obtain a copy of the License at
 *
 *    http://www.apache.org/licenses/LICENSE-2.0
 *
 * Unless required by applicable law or agreed to in writing, software
 * distributed under the License is distributed on an "AS IS" BASIS,
 * WITHOUT WARRANTIES OR CONDITIONS OF ANY KIND, either express or implied.
 * See the License for the specific language governing permissions and
 * limitations under the License.
 */
package org.apache.auron

import java.text.SimpleDateFormat

import org.apache.spark.sql.AuronQueryTest
import org.apache.spark.sql.Row

import org.apache.auron.util.AuronTestUtils

class AuronFunctionSuite extends AuronQueryTest with BaseAuronSQLSuite {

  test("sum function with float input") {
    if (AuronTestUtils.isSparkV31OrGreater) {
      withTable("t1") {
        sql("create table t1 using parquet as select 1.0f as c1")
        checkSparkAnswerAndOperator("select sum(c1) from t1")
      }
    }
  }

  test("sha2 function") {
    // SPARK-36836: In Spark 3.0/3.1, sha2(..., 224) may produce garbled UTF instead of hex.
    // For < 3.2, compare against known hex outputs directly; for >= 3.2, compare to Spark baseline.
    withTable("t1") {
      sql("create table t1 using parquet as select 'spark' as c1, '3.x' as version")
      val functions =
        """
          |select
          |  sha2(concat(c1, version), 256) as sha0,
          |  sha2(concat(c1, version), 256) as sha256,
          |  sha2(concat(c1, version), 224) as sha224,
          |  sha2(concat(c1, version), 384) as sha384,
          |  sha2(concat(c1, version), 512) as sha512
          |from t1
          |""".stripMargin
      if (AuronTestUtils.isSparkV32OrGreater) {
        checkSparkAnswerAndOperator(functions)
      } else {
        val df = sql(functions)
        // Expected hex for input concat('spark','3.x')
        val expected = Seq(
          Row(
            "562d20689257f3f3a04ee9afb86d0ece2af106cf6c6e5e7d266043088ce5fbc0", // sha0 (256)
            "562d20689257f3f3a04ee9afb86d0ece2af106cf6c6e5e7d266043088ce5fbc0", // sha256
            "d0c8e9ccd5c7b3fdbacd2cfd6b4d65ca8489983b5e8c7c64cd77b634", // sha224
            "77c1199808053619c29e9af2656e1ad2614772f6ea605d5757894d6aec2dfaf34ff6fd662def3b79e429e9ae5ecbfed1", // sha384
            "c4e27d35517ca62243c1f322d7922dac175830be4668e8a1cf3befdcd287bb5b6f8c5f041c9d89e4609c8cfa242008c7c7133af1685f57bac9052c1212f1d089" // sha512
          ))
        checkAnswer(df, expected)
      }
    }
  }

  test("md5 function") {
    withTable("t1") {
      sql("create table t1 using parquet as select 'spark' as c1, '3.x' as version")
      val functions =
        """
          |select b.md5
          |from (
          |  select c1, version from t1
          |) a join (
          |  select md5(concat(c1, version)) as md5 from t1
          |) b on md5(concat(a.c1, a.version)) = b.md5
          |""".stripMargin
      checkSparkAnswerAndOperator(functions)
    }
  }

  test("spark hash function") {
    withTable("t1") {
      sql("create table t1 using parquet as select array(1, 2) as arr")
      val functions =
        """
          |select hash(arr) from t1
          |""".stripMargin
      checkSparkAnswerAndOperator(functions)
    }
  }

  test("expm1 function") {
    withTable("t1") {
      sql("create table t1(c1 double) using parquet")
      sql("insert into t1 values(0.0), (1.1), (2.2)")
      checkSparkAnswerAndOperator("select expm1(c1) from t1")
    }
  }

  test("factorial function") {
    withTable("t1") {
      sql("create table t1(c1 int) using parquet")
      sql("insert into t1 values(5)")
      checkSparkAnswerAndOperator("select factorial(c1) from t1")
    }
  }

  test("hex function") {
    withTable("t1") {
      sql("create table t1(c1 int, c2 string) using parquet")
      sql("insert into t1 values(17, 'Spark SQL')")
      checkSparkAnswerAndOperator("select hex(c1), hex(c2) from t1")
    }
  }

  test("stddev_samp function with UDAF fallback") {
    withSQLConf("spark.auron.udafFallback.enable" -> "true") {
      withTable("t1") {
        sql("create table t1(c1 double) using parquet")
        sql("insert into t1 values(10.0), (20.0), (30.0), (31.0), (null)")
        checkSparkAnswerAndOperator("select stddev_samp(c1) from t1")
      }
    }
  }

  test("regexp_extract function with UDF failback") {
    withTable("t1") {
      sql("create table t1(c1 string) using parquet")
      sql("insert into t1 values('Auron Spark SQL')")
      checkSparkAnswerAndOperator("select regexp_extract(c1, '^A(.*)L$', 1) from t1")
    }
  }

  test("round function with varying scales for intPi") {
    withTable("t2") {
      sql("CREATE TABLE t2 (c1 INT) USING parquet")

      val intPi: Int = 314159265
      sql(s"INSERT INTO t2 VALUES($intPi)")

      val scales = -6 to 6

      scales.foreach { scale =>
        checkSparkAnswerAndOperator(s"SELECT round(c1, $scale) AS xx FROM t2")
      }
    }
  }

  test("round function with varying scales for doublePi") {
    withTable("t1") {
      sql("create table t1(c1 double) using parquet")

      val doublePi: Double = math.Pi
      sql(s"insert into t1 values($doublePi)")
      val scales = -6 to 6

      scales.foreach { scale =>
        checkSparkAnswerAndOperator(s"select round(c1, $scale) from t1")
      }
    }
  }

  test("round function with varying scales for floatPi") {
    withTable("t1") {
      sql("CREATE TABLE t1 (c1 FLOAT) USING parquet")

      val floatPi: Float = math.Pi.toFloat
      sql(s"INSERT INTO t1 VALUES($floatPi)")

      val scales = -6 to 6

      scales.foreach { scale =>
        checkSparkAnswerAndOperator(s"select round(c1, $scale) from t1")
      }
    }
  }

  test("round function with varying scales for shortPi") {
    withTable("t1") {
      sql("CREATE TABLE t1 (c1 SMALLINT) USING parquet")

      val shortPi: Short = 31415
      sql(s"INSERT INTO t1 VALUES($shortPi)")

      val scales = -6 to 6

      scales.foreach { scale =>
        checkSparkAnswerAndOperator(s"SELECT round(c1, $scale) FROM t1")
      }
    }
  }

  test("round function with varying scales for longPi") {
    withTable("t1") {
      sql("CREATE TABLE t1 (c1 BIGINT) USING parquet")

      val longPi: Long = 31415926535897932L
      sql(s"INSERT INTO t1 VALUES($longPi)")

      val scales = -6 to 6
      scales.foreach { scale =>
        checkSparkAnswerAndOperator(s"SELECT round(c1, $scale) FROM t1")
      }
    }
  }

  test("pow and power functions should return identical results") {
    withTable("t1") {
      sql("create table t1 using parquet as select 2 as base, 3 as exponent")

      val functions =
        """
          |select
          |  power(base, exponent) as power_result,
          |  pow(base, exponent) as pow_result
          |from t1
            """.stripMargin

      checkSparkAnswerAndOperator(functions)
    }
  }

  test("pow/power should accept mixed numeric types and return double") {
    withTable("t1") {
      sql("create table t1(c1 double, c2 double) using parquet")
      sql("insert into t1 values(2, 3.0), (2.0, 3), (1.5, 2)")
      checkSparkAnswerAndOperator("select pow(c1, c2) from t1")
    }
  }

  test("pow: zero base with negative exponent yields +infinity") {
    withTable("t1") {
      sql("create table t1(c1 double, c2 double) using parquet")
      sql("insert into t1 values(0.0, -2.5), (0.0, -3)")
      checkSparkAnswerAndOperator("select pow(c1, c2) from t1")
    }
  }

  test("pow: zero to the zero equals one") {
    withTable("t1") {
      sql("create table t1(c1 double, c2 double) using parquet")
      sql("insert into t1 values(0.0, 0.0)")
      checkSparkAnswerAndOperator("select pow(c1, c2) from t1")
    }
  }

  test("pow: negative base with fractional exponent is NaN") {
    withTable("t1") {
      sql("create table t1(c1 double, c2 double) using parquet")
      sql("insert into t1 values(-2, 0.5)")
      checkSparkAnswerAndOperator("select pow(c1, c2) from t1")
    }
  }

  test("pow null propagation") {
    withTable("t1") {
      sql("create table t1(c1 double, c2 double) using parquet")
      sql("insert into t1 values(null, 2),(2, null),(null, null)")
      checkSparkAnswerAndOperator("select pow(c1, c2) from t1")
    }
  }

  test("test function least") {
    withTable("test_least") {
      sql(
        "create table test_least using parquet as select 1 as c1, 2 as c2, 'a' as c3, 'b' as c4, 'c' as c5")

      val maxValue = Long.MaxValue
      val minValue = Long.MinValue

      val dateStringMin = "2015-01-01 08:00:00"
      val dateStringMax = "2015-01-01 11:00:00"
      var format = new SimpleDateFormat("yyyy-MM-dd HH:mm:ss")
      val dateTimeStampMin = format.parse(dateStringMin).getTime
      val dateTimeStampMax = format.parse(dateStringMax).getTime
      format = new SimpleDateFormat("yyyy-MM-dd")
      val dateString = "2015-01-01"
      val date = format.parse(dateString)

      val functions =
        s"""
          |select
          |    least(c4, c3, c5),
          |    least(c1, c2, 1),
          |    least(c1, c2, (-1)),
          |    least(c4, c5, c3, c3, 'a'),
          |    least(null, null),
          |    least(c4, c3, c5, null),
          |    least((-1.0), 2.5),
          |    least((-1.0), 2),
          |    least(CAST(-1.0 AS FLOAT), CAST(2.5 AS FLOAT)),
          |    least(cast(1 as byte), cast(2 as byte)),
          |    least('abc', 'aaaa'),
          |    least(true, false),
          |    least(cast("2015-01-01" as date), cast("2015-07-01" as date)),
          |    least(${dateTimeStampMin}, ${dateTimeStampMax}),
          |    least(${minValue}, ${maxValue})
          |from
          |    test_least
        """.stripMargin

      checkSparkAnswerAndOperator(functions)
    }
  }

  test("test function greatest") {
    withTable("t1") {
      sql(
        "create table t1 using parquet as select 1 as c1, 2 as c2, 'a' as c3, 'b' as c4, 'c' as c5")

      val longMax = Long.MaxValue
      val longMin = Long.MinValue
      val dateStringMin = "2015-01-01 08:00:00"
      val dateStringMax = "2015-01-01 11:00:00"
      var format = new SimpleDateFormat("yyyy-MM-dd HH:mm:ss")
      val dateTimeStampMin = format.parse(dateStringMin).getTime
      val dateTimeStampMax = format.parse(dateStringMax).getTime
      format = new SimpleDateFormat("yyyy-MM-dd")
      val dateString = "2015-07-01"
      val date = format.parse(dateString)

      val functions =
        s"""
          |select
          |    greatest(c3, c4, c5),
          |    greatest(c2, c1),
          |    greatest(c1, c2, 2),
          |    greatest(c4, c5, c3, 'ccc'),
          |    greatest(null, null),
          |    greatest(c3, c4, c5, null),
          |    greatest((-1.0), 2.5),
          |    greatest((-1), 2),
          |    greatest(CAST(-1.0 AS FLOAT), CAST(2.5 AS FLOAT)),
          |    greatest(${longMax}, ${longMin}),
          |    greatest(cast(1 as byte), cast(2 as byte)),
          |    greatest(cast(1 as short), cast(2 as short)),
          |    greatest("abc", "aaaa"),
          |    greatest(true, false),
          |    greatest(
          |        cast("2015-01-01" as date),
          |        cast("2015-07-01" as date)
          |    ),
          |    greatest(
          |        ${dateTimeStampMin},
          |        ${dateTimeStampMax}
          |    )
          |from
          |    t1
        """.stripMargin

      checkSparkAnswerAndOperator(functions)
    }
  }

  test("test function FindInSet") {
    withTable("t1") {
      sql(
        "create table t1_find_in_set using parquet as select 'ab' as a, 'b' as b, '' as c, 'def' as d")

      val functions =
        """
          |select
          |   find_in_set(a, 'ab'),
          |   find_in_set(b, 'a,b'),
          |   find_in_set(a, 'abc,b,ab,c,def'),
          |   find_in_set(a, 'ab,abc,b,ab,c,def'),
          |   find_in_set(a, ',,,ab,abc,b,ab,c,def'),
          |   find_in_set(c, ',ab,abc,b,ab,c,def'),
          |   find_in_set(a, '数据砖头,abc,b,ab,c,def'),
          |   find_in_set(d, '数据砖头,abc,b,ab,c,def'),
          |   find_in_set(d, null)
          |from t1_find_in_set
        """.stripMargin

      checkSparkAnswerAndOperator(functions)
    }
  }

<<<<<<< HEAD
  test("test function IsNaN") {
    withTable("t1") {
      sql(
        "create table test_is_nan using parquet as select cast('NaN' as double) as c1, cast('NaN' as float) as c2, cast(null as double) as c3, cast(null as double) as c4, 5.5f as c5, cast(null as float) as c6")
      val functions =
        """
          |select
          |    isnan(c1),
          |    isnan(c2),
          |    isnan(c3),
          |    isnan(c4),
          |    isnan(c5),
          |    isnan(c6)
          |from
          |    test_is_nan
=======
  ignore("DISABLED: isNaN native semantics mismatch (null -> false)") {
    /* TODO: enable once Spark-compatible isNaN lands https://github.com/apache/auron/issues/1646 */

    test("test function IsNaN") {
      withTable("t1") {
        sql(
          "create table test_is_nan using parquet as select cast('NaN' as double) as c1, cast('NaN' as float) as c2, log(-3) as c3, cast(null as double) as c4, 5.5f as c5")
        val functions =
          """
            |select
            |    isnan(c1),
            |    isnan(c2),
            |    isnan(c3),
            |    isnan(c4),
            |    isnan(c5)
            |from
            |    test_is_nan
>>>>>>> e62f5eff
        """.stripMargin

        checkSparkAnswerAndOperator(functions)
      }
    }
  }

  test("test function nvl2") {
    withTable("t1") {
      sql(s"""CREATE TABLE t1 USING PARQUET AS SELECT
             |'X'                      AS str_val,
             |100                      AS int_val,
             |array(1,2,3)             AS arr_val,
             |CAST(NULL AS STRING)     AS null_str,
             |CAST(NULL AS INT)        AS null_int
             |""".stripMargin)

      val sqlStr = s"""SELECT
                      |nvl2(null_int, int_val, 999)          AS int_only,
                      |nvl2(1,  str_val, int_val)            AS has_str,
                      |nvl2(null_int, int_val, str_val)      AS str_in_false,
                      |nvl2(1,  arr_val, array(888))         AS has_array,
                      |nvl2(null_int, null_str,  null_str)   AS all_null
                      |FROM  t1""".stripMargin

      checkSparkAnswerAndOperator(sqlStr)
    }
  }

  test("test function nvl") {
    withTable("t1") {
      sql(
        "create table t1 using parquet as select 'base'" +
          " as base, 3 as exponent")
      val functions =
        """
          |select
          |  nvl(null, base), base, nvl(4, exponent)
          |from t1
                    """.stripMargin

      checkSparkAnswerAndOperator(functions)
    }
  }

  test("test function Levenshtein") {
    withTable("t1") {
      sql(
        "create table test_levenshtein using parquet as select '' as a, 'abc' as b, 'kitten' as c, 'frog' as d, '千世' as i, '世界千世' as j")
      val functions =
        """
          |select
          |   levenshtein(null, a),
          |   levenshtein(a, null),
          |   levenshtein(a, a),
          |   levenshtein(b, b),
          |   levenshtein(c, 'sitting'),
          |   levenshtein(d, 'fog'),
          |   levenshtein(i, 'fog'),
          |   levenshtein(j, '大a界b')
          |from test_levenshtein
        """.stripMargin

      checkSparkAnswerAndOperator(functions)
    }
  }

  test("upper and lower functions") {
    withSQLConf() {
      withTable("t1") {
        sql(s"CREATE TABLE t1(id INT, name STRING) USING parquet")
        sql(s"""
             |INSERT INTO t1 VALUES
             | (1, 'fooBar'),
             | (2, 'foo Bar foo-bar FOO-BAR foO-barR'),
             | (3, 'straße'),
             | (4, 'CAFÉ'),
             | (5, '世界'),
             | (6, '世 界'),
             | (7, ''),
             | (8, NULL)
            """.stripMargin)

        checkSparkAnswerAndOperator(
          s"SELECT id, name, UPPER(name) AS up, LOWER(name) AS low FROM t1")
      }
    }
  }
}<|MERGE_RESOLUTION|>--- conflicted
+++ resolved
@@ -381,7 +381,6 @@
     }
   }
 
-<<<<<<< HEAD
   test("test function IsNaN") {
     withTable("t1") {
       sql(
@@ -397,25 +396,6 @@
           |    isnan(c6)
           |from
           |    test_is_nan
-=======
-  ignore("DISABLED: isNaN native semantics mismatch (null -> false)") {
-    /* TODO: enable once Spark-compatible isNaN lands https://github.com/apache/auron/issues/1646 */
-
-    test("test function IsNaN") {
-      withTable("t1") {
-        sql(
-          "create table test_is_nan using parquet as select cast('NaN' as double) as c1, cast('NaN' as float) as c2, log(-3) as c3, cast(null as double) as c4, 5.5f as c5")
-        val functions =
-          """
-            |select
-            |    isnan(c1),
-            |    isnan(c2),
-            |    isnan(c3),
-            |    isnan(c4),
-            |    isnan(c5)
-            |from
-            |    test_is_nan
->>>>>>> e62f5eff
         """.stripMargin
 
         checkSparkAnswerAndOperator(functions)
