--- conflicted
+++ resolved
@@ -63,8 +63,6 @@
         return intConf("spark.blaze.udfWrapperNumThreads", 1);
     }
 
-<<<<<<< HEAD
-=======
     public static boolean enableInputBatchStatistics() {
         return booleanConf("spark.blaze.enableInputBatchStatistics", false);
     }
@@ -73,7 +71,6 @@
         return booleanConf("spark.files.ignoreCorruptFiles", false);
     }
 
->>>>>>> 5236def6
     private static int intConf(String key, int defaultValue) {
         return conf().getInt(key, defaultValue);
     }
