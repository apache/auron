--- conflicted
+++ resolved
@@ -113,12 +113,8 @@
                     "auron.partialAggSkipping.minRows")
             .description("minimum number of rows to trigger partial aggregate skipping.")
             .intType()
-<<<<<<< HEAD
-            .defaultValue(AuronConfiguration.BATCH_SIZE.defaultValue() * 5);
-=======
             .dynamicDefaultValue(
                     config -> config.getOptional(AuronConfiguration.BATCH_SIZE).get() * 5);
->>>>>>> ae479902
 
     public static final ConfigOption<Boolean> PARTIAL_AGG_SKIPPING_SKIP_SPILL = ConfigOptions.key(
                     "auron.partialAggSkipping.skipSpill")
