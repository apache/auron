--- conflicted
+++ resolved
@@ -26,7 +26,6 @@
 import org.apache.hadoop.hive.ql.io.parquet.MapredParquetOutputFormat
 import org.apache.spark.Partition
 import org.apache.spark.broadcast.Broadcast
-<<<<<<< HEAD
 import org.apache.spark.internal.{config, Logging}
 import org.apache.spark.sql.auron.AuronConvertStrategy.childOrderingRequiredTag
 import org.apache.spark.sql.auron.AuronConvertStrategy.convertibleTag
@@ -34,10 +33,8 @@
 import org.apache.spark.sql.auron.AuronConvertStrategy.convertToNonNativeTag
 import org.apache.spark.sql.auron.AuronConvertStrategy.isNeverConvert
 import org.apache.spark.sql.auron.AuronConvertStrategy.joinSmallerSideTag
-=======
 import org.apache.spark.internal.Logging
 import org.apache.spark.sql.auron.AuronConvertStrategy.{childOrderingRequiredTag, convertibleTag, convertStrategyTag, convertToNonNativeTag, isNeverConvert, joinSmallerSideTag, neverConvertReasonTag}
->>>>>>> 98577575
 import org.apache.spark.sql.auron.NativeConverters.{roundRobinTypeSupported, scalarTypeSupported, StubExpr}
 import org.apache.spark.sql.auron.util.AuronLogUtils.logDebugPlanConversion
 import org.apache.spark.sql.catalyst.expressions.AggregateWindowFunction
@@ -143,13 +140,10 @@
     getBooleanConf("spark.auron.enable.scan.parquet", defaultValue = true)
   def enableScanOrc: Boolean =
     getBooleanConf("spark.auron.enable.scan.orc", defaultValue = true)
-<<<<<<< HEAD
+  def enableBroadcastExchange: Boolean =
+    getBooleanConf("spark.auron.enable.broadcastExchange", defaultValue = true)
   def enableShuffleExechange: Boolean =
     getBooleanConf("spark.auron.enable.shuffleExchange", defaultValue = true)
-=======
-  def enableBroadcastExchange: Boolean =
-    getBooleanConf("spark.auron.enable.broadcastExchange", defaultValue = true)
->>>>>>> 98577575
 
   private val extConvertProviders = ServiceLoader.load(classOf[AuronConvertProvider]).asScala
   def extConvertSupported(exec: SparkPlan): Boolean = {
@@ -196,13 +190,11 @@
 
   def convertSparkPlan(exec: SparkPlan): SparkPlan = {
     exec match {
-<<<<<<< HEAD
+      case e: ShuffleExchangeExec => tryConvert(e, convertShuffleExchangeExec)
+      case e: BroadcastExchangeExec if enableBroadcastExchange =>
+        tryConvert(e, convertBroadcastExchangeExec)
       case e: ShuffleExchangeExec if enableExchange => tryConvert(e, convertShuffleExchangeExec)
       case e: BroadcastExchangeExec =>
-=======
-      case e: ShuffleExchangeExec => tryConvert(e, convertShuffleExchangeExec)
-      case e: BroadcastExchangeExec if enableBroadcastExchange =>
->>>>>>> 98577575
         tryConvert(e, convertBroadcastExchangeExec)
       case e: FileSourceScanExec if enableScan => // scan
         tryConvert(e, convertFileSourceScanExec)
